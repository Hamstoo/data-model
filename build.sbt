name := "data-model"
organization := "com.hamstoo"
homepage := Some(url("https://github.com/Hamstoo/data-model"))
version := {
  val opv = Option(System.getProperty("version"))
  if (opv.exists(_ != "master")) opv.get + "-SNAPSHOT" else {
    val fp = scala.io.Source.fromFile("VERSION")
    val t = scala.util.Try(fp.getLines.find(_ => true))
    fp.close
    t.get.map(_.trim)
  }.getOrElse("latest")
}

scalaVersion := "2.12.3"
crossScalaVersions := Seq("2.11.11", "2.11.7", "2.12.3")
scalacOptions in ThisBuild ++= Seq("-feature", "-language:postfixOps", "-language:implicitConversions", "-deprecation")

lazy val root = project in file(".")

publishTo :=
  Some("Artifactory Realm" at "http://ec2-54-236-36-52.compute-1.amazonaws.com:8081/artifactory/sbt-release-local")

credentials += Credentials(
  "Artifactory Realm",
  "ec2-54-236-36-52.compute-1.amazonaws.com",
  "admin",
  sys.env.getOrElse("ARTIFACTORY_PSW", ""))

resolvers ++= Seq(
  Resolver.url("jb-bintray", url("http://dl.bintray.com/jetbrains/sbt-plugins"))(Resolver.ivyStylePatterns),
  "sonatype-snapshots" at "http://oss.sonatype.org/content/repositories/snapshots",
  "sonatype-releases" at "http://oss.sonatype.org/content/repositories/releases",
  "Atlassian Releases" at "https://maven.atlassian.com/public/")

libraryDependencies ++= Seq(
  "com.mohiva" %% "play-silhouette" % "5.0.0",
  "com.mohiva" %% "play-silhouette-persistence" % "5.0.0",
  "com.github.dwickern" %% "scala-nameof" % "1.0.3" % "provided",
  "joda-time" % "joda-time" % "2.9.9",
  "org.reactivemongo" %% "reactivemongo" % "0.12.5",
  "org.specs2" %% "specs2-core" % "3.8.9" % "test",
  "org.apache.commons" % "commons-text" % "1.1",
  "com.atlassian.commonmark" % "commonmark" % "0.9.0",
  "org.jsoup" % "jsoup" % "1.10.3",
<<<<<<< HEAD
  "org.scalatest" %% "scalatest" % "3.0.4" % "test",
  "com.github.simplyscala" %% "scalatest-embedmongo" % "0.2.4" % "test")
=======
  "org.scalanlp" %% "breeze" % "0.13.1",
  "org.scalanlp" %% "breeze-natives" % "0.13.1",
  "com.typesafe.akka" %% "akka-testkit" % "2.5.4" % "test")
>>>>>>> 18749482

pomIncludeRepository := { _ => false }

pomExtra :=
  <scm>
    <url>git@github.com:Hamstoo/data-model.git</url>
    <connection>scm:git:git@github.com:Hamstoo/data-model.git</connection>
  </scm><|MERGE_RESOLUTION|>--- conflicted
+++ resolved
@@ -42,14 +42,9 @@
   "org.apache.commons" % "commons-text" % "1.1",
   "com.atlassian.commonmark" % "commonmark" % "0.9.0",
   "org.jsoup" % "jsoup" % "1.10.3",
-<<<<<<< HEAD
-  "org.scalatest" %% "scalatest" % "3.0.4" % "test",
-  "com.github.simplyscala" %% "scalatest-embedmongo" % "0.2.4" % "test")
-=======
   "org.scalanlp" %% "breeze" % "0.13.1",
   "org.scalanlp" %% "breeze-natives" % "0.13.1",
   "com.typesafe.akka" %% "akka-testkit" % "2.5.4" % "test")
->>>>>>> 18749482
 
 pomIncludeRepository := { _ => false }
 
