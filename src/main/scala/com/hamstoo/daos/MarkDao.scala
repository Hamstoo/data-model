/*
 * Copyright (C) 2017-2018 Hamstoo Corp. <https://www.hamstoo.com>
 */
package com.hamstoo.daos

import java.util.UUID

import akka.NotUsed
import akka.stream.Materializer
import akka.stream.scaladsl.Source
import com.google.inject.Inject
import com.hamstoo.models.Mark._
import com.hamstoo.models.MarkData.SHARED_WITH_ME_TAG
import com.hamstoo.models.Representation.ReprType
import com.hamstoo.models.Shareable.{N_SHARED_FROM, N_SHARED_TO, SHARED_WITH}
import com.hamstoo.models._
import com.mohiva.play.silhouette.api.exceptions.NotAuthorizedException
import reactivemongo.api.DefaultDB
import reactivemongo.api.collections.bson.BSONCollection
import reactivemongo.api.indexes.Index
import reactivemongo.api.indexes.IndexType.{Ascending, Text}
import reactivemongo.bson._

import scala.concurrent.duration._
import scala.concurrent.{Await, Future}
import scala.concurrent.ExecutionContext.Implicits.global

object MarkDao {
  var migrateData: Boolean = scala.util.Properties.envOrNone("MIGRATE_DATA").exists(_.toBoolean)
}

/**
  * Data access object for MongoDB `entries` (o/w known as "marks") collection.
  *
  * Using an implicit ExecutionContext would cause this to use Play's Akka Dispatcher, which slows down both
  * queries to the database and stream graph execution.
  */
class MarkDao @Inject()(implicit val db: () => Future[DefaultDB],
                        userDao: UserDao,
<<<<<<< HEAD
                        urlDuplicatesDao: UrlDuplicateDao,
                        ec: ExecutionContext) extends Dao("entries", classOf[MarkDao]) {
=======
                        urlDuplicatesDao: UrlDuplicateDao) {
>>>>>>> 05e101cb

  import com.hamstoo.utils._

  private def reprsColl(): Future[BSONCollection] = db().map(_ collection "representations")
  private def pagesColl(): Future[BSONCollection] = db().map(_ collection "pages")

  // indexes with names for this mongo collection
  private val indxs: Map[String, Index] =
    Index(USR -> Ascending :: TIMETHRU -> Ascending :: Nil) % s"bin-$USR-1-$TIMETHRU-1" ::
    // the following two indexes are set to unique to prevent messing up timelines of mark/entry states
    Index(ID -> Ascending :: TIMEFROM -> Ascending :: Nil, unique = true) % s"bin-$ID-1-$TIMEFROM-1-uniq" ::
    Index(ID -> Ascending :: TIMETHRU -> Ascending :: Nil, unique = true) % s"bin-$ID-1-$TIMETHRU-1-uniq" ::
    // text index (there can be only one per collection)
    Index(USR -> Ascending :: TIMETHRU -> Ascending :: SUBJx -> Text :: TAGSx -> Text :: COMNTx -> Text :: Nil) %
      s"bin-$USR-1-$TIMETHRU-1--txt-$SUBJx-$TAGSx-$COMNTx" ::
    Index(TAGSx -> Ascending :: Nil) % s"bin-$TAGSx-1" ::
    Index(USR -> Ascending :: REFIDx -> Ascending :: TIMETHRU -> Ascending :: Nil) % // can't be unique b/c of nulls
      s"bin-$USR-1-$REFIDx-1-$TIMETHRU-1" ::
    Nil toMap;
  Await.result(dbColl().map(_.indexesManager.ensure(indxs)), 389 seconds)

  /** Saves a mark to the database. */
  def insert(mark: Mark): Future[Mark] = {
    logger.debug(s"Inserting mark ${mark.id}")
    for {
      c <- dbColl()
      wr <- c.insert(mark)
      _ <- wr.failIfError
    } yield {
      logger.debug(s"Mark: ${mark.id} successfully inserted")
      mark
    }
  }

  /**
    * Inserts existing marks from a stream.  If they are duplicates of pre-existing marks, repr-engine will
    * merge them.
    */
  def insertStream(marks: Stream[Mark]): Future[Int] = {
    logger.debug(s"Inserting stream of marks")
    for {
      c <- dbColl()
      now = TIME_NOW
      ms = marks.map(_.copy(timeFrom = now)).map(Mark.entryBsonHandler.write) // map each mark into a `BSONDocument`
      wr <- c.bulkInsert(ms, ordered = false)

      // similar to ExtendedWriteResult.failIfError but (1) wr.ok won't always be false when there are errors from
      // a bulk insert and (2) wr is a MultiBulkWriteResult here, not a WriteResult
      _ <- if (wr.writeErrors.isEmpty) Future.successful {}
           else Future.failed(new Exception(wr.writeErrors.mkString("; ")))

    } yield {
      val count = wr.totalN - wr.writeErrors.size
      logger.debug(s"$count marks were successfully inserted")
      count
    }
  }

  /**
    * Retrieves a mark by ID, ignoring whether or not the user is authorized to view the mark, which means the
    * calling code must perform this check itself.
    * @param id        Requested mark ID.
    * @param timeFrom  A version of a mark is permanently identifiable by its timeFrom, not its timeThru, which
    *                  can change.  If this parameter is None, then the current version of the mark will be returned.
    * @return          None if no such mark is found.
    */
  def retrieveInsecure(id: ObjectId, timeFrom: Option[TimeStamp] = None): Future[Option[Mark]] =
    // note that the `n = 1` here may have no effect, see the "batch size" comment in ExtendedQB.coll
    retrieveInsecureSeq(id :: Nil, timeFrom = timeFrom, n = 1).map(_.headOption)

  /** Retrieves a list of marks by IDs, ignoring user authorization permissions. */
  def retrieveInsecureSeq(ids: Seq[ObjectId], timeFrom: Option[TimeStamp] = None, n: Int = -1,
                          begin: Option[TimeStamp] = None, end: Option[TimeStamp] = None): Future[Seq[Mark]] = {
    logger.debug(s"Retrieving (insecure) ${ids.size} marks (timeFrom=${timeFrom.map(_.tfmt)}, begin=${begin.map(_.tfmt)}, end=${end.map(_.tfmt)}); first, at most, 5: ${ids.take(5)}")
    for {
      c <- dbColl()
      sel = d :~ ID -> (d :~ "$in" -> ids) :~
                 timeFrom.fold(curnt)(d :~ TIMEFROM -> _) :~ // if timeFrom is None, look for INF_TIME timeThru
                 begin.fold(d)(ts => d :~ TIMEFROM -> (d :~ "$gte" -> ts)) :~
                 end  .fold(d)(ts => d :~ TIMEFROM -> (d :~ "$lt"  -> ts))

      seq <- c.find(d :~ sel).sort(d :~ TIMEFROM -> -1).coll[Mark, Seq](n = n)
    } yield {
      logger.debug(s"Retrieved (insecure) ${seq.size} marks; first, at most, 5: ${seq.take(5).map(_.id)}")
      seq
    }
  }

  /** Retrieves a mark by user and ID, None if not found or not authorized. */
  def retrieve(user: Option[User], id: ObjectId, timeFrom: Option[TimeStamp] = None): Future[Option[Mark]] = {
    logger.debug(s"Retrieving mark $id for user ${user.map(_.usernameId)}")
    for {
      mInsecure <- retrieveInsecure(id, timeFrom = timeFrom)
      authorizedRead <- mInsecure.fold(Future.successful(false))(_.isAuthorizedRead(user))
    } yield mInsecure match {
      case Some(m) if authorizedRead => logger.debug(s"Mark $id successfully retrieved"); Some(m)
      case Some(_) => logger.info(s"User $user unauthorized to view mark $id"); None
      case None => logger.debug(s"Mark $id not found"); None
    }
  }

  /** Retrieves all current marks for the user, sorted by `timeFrom` descending. */
  def retrieve(user: UUID): Future[Seq[Mark]] = {
    logger.debug(s"Retrieving marks by user $user")
    for {
      c <- dbColl()
      seq <- c.find(d :~ USR -> user :~ curnt).sort(d :~ TIMEFROM -> -1).coll[Mark, Seq]()
    } yield {
      logger.debug(s"${seq.size} marks were successfully retrieved")
      seq
    }
  }

  /** Retrieves all versions of a mark, current and previous, sorted by timeFrom, descending. */
  def retrieveInsecureHist(id: String): Future[Seq[Mark]] = {
    logger.debug(s"Retrieving history of mark $id")
    for {
      c <- dbColl()
      seq <- c.find(d :~ ID -> id).sort(d :~ TIMEFROM -> -1).coll[Mark, Seq]()
    } yield {
      //val filtered = seq.filter(_.isAuthorizedRead(user))
      logger.debug(s"${seq.size} marks were successfully retrieved")
      seq
    }
  }

  /** Retrieves the original creation time of a mark. */
  def retrieveCreationTime(id: String): Future[Option[TimeStamp]] =
    retrieveInsecureHist(id).map(_.lastOption.map(_.timeFrom))

  /** If a current mark can't be found, then look for a merged mark that might have subsumed it. */
  def retrieveInsecureOrSubsumed(id: ObjectId): Future[Option[Mark]] = for {
    m0 <- retrieveInsecure(id)

    // if a current mark can't be found, then look for a merged mark that might have subsumed it
    m1 <- if (m0.isDefined) Future.successful(m0) else for {
      retiredMarks <- retrieveInsecureHist(id)
      _ = logger.debug(s"Unable to find mark $id; searching merged/retired marks: ${retiredMarks.flatMap(_.mergeId)}")
      mrgId = retiredMarks.headOption.flatMap(_.mergeId)
      m1 <- if (mrgId.isDefined) retrieveInsecure(mrgId.get) else Future.successful(None)
    } yield m1
  } yield m1

  /**
    * Retrieves a current mark by user and URL, None if not found.  This is used in the Chrome extension via the
    * backend's `MarksController` to quickly get the mark for an active tab.
    *
    * TODO: Eventually we'll probably want to implement more complex logic based on representations similar to
    * repr-engine's `dupSearch`.  To do this, we could process a (temporary--not stored in DB) representation for every
    * new browser tab, and if it is deemed to be a duplicate of an existing mark, then show star as orange and display
    * highlights/notes.
    */
  def retrieveByUrl(url: String, user: UUID): Future[Option[Mark]] = for {
    _ <- Future.unit
    _ = logger.debug(s"Retrieving marks by URL $url and user $user")

    oth = if (url.startsWith("https://")) url.replaceFirst("https://", "http://")
          else if (url.startsWith("http://")) url.replaceFirst("http://", "https://")
          else "f8g34bkw1z"

    // find set of URLs that contain duplicate content to the one requested
    (f0, f1) = (urlDuplicatesDao.retrieve(user, url), urlDuplicatesDao.retrieve(user, oth))
    setDups0 <- f0; setDups1 <- f1
    urls = Set(url, oth).union(setDups0.flatMap(_.dups)).union(setDups1.flatMap(_.dups))

    // find all marks with those URL prefixes
    c <- dbColl()
    prfxIn = d :~ "$in" -> urls.map(_.binaryPrefix)
    seq <- c.find(d :~ USR -> user :~ URLPRFX -> prfxIn :~ curnt).coll[Mark, Seq]()

  } yield {

    // filter/find down to a single (optional) mark, but first look for a (current, i.e. no mergeId) mark with the
    // original URL (which corrects for erroneous URL dups, issue #325)
    val mbMark = seq.find(_.mark.url.contains(url))
      .orElse(seq.find(_.mark.url.exists(urls.contains)))

    logger.debug(s"$mbMark mark was successfully retrieved")
    mbMark
  }

  /** Retrieves all current marks for the user, constrained by a list of tags. Mark must have all tags to qualify. */
  def retrieveTagged(user: UUID, labels: Set[String]): Future[Seq[Mark]] = {
    logger.debug(s"Retrieving marks for user $user and labels $labels")
    for {
      c <- dbColl()
      sel = d :~ USR -> user :~ TAGSx -> (d :~ "$all" -> labels) :~ curnt
      seq <- (c find sel sort d :~ TIMEFROM -> -1).coll[Mark, Seq]()
    } yield {
      logger.debug(s"${seq.size} tagged marks were successfully retrieved")
      seq
    }
  }

  /**
    * Retrieves all current marks with representations for the user, constrained by a list of tags.  Mark must have
    * all tags to qualify.
    * @param user  Only marks for this user will be returned/searched.
    * @param tags  Returned marks must have all of these tags, default to empty set.
    */
  def retrieveRepred(user: UUID, tags: Set[String] = Set.empty[String],
                     begin: Option[TimeStamp] = None, end: Option[TimeStamp] = None): Future[Seq[MSearchable]] = {
    logger.debug(s"Retrieving represented marks for user $user and tags $tags")
    for {
      c <- dbColl()

      // TODO: 146: we need an index for this query (or defer to issue #260)?
      // TODO: FFA: I think it must be defer to issue #260, otherwise how this index must looks like?

      // maybe we should $and instead of $or
      sel = d :~ USR -> user :~ curnt :~ // TODO: should `curnt` be moved into `reprs` to utilize indexes?
                 REPRS -> (d :~ "$not" -> (d :~ "$size" -> 0)) :~
                 (if (tags.isEmpty) d else d :~ TAGSx -> (d :~ "$all" -> tags)) :~
                 begin.fold(d)(ts => d :~ TIMEFROM -> (d :~ "$gte" -> ts)) :~
                 end  .fold(d)(ts => d :~ TIMEFROM -> (d :~ "$lt"  -> ts))

      seq <- c.find(sel).coll[MSearchable, Seq]()
    } yield {
      logger.debug(s"${seq.size} represented marks were successfully retrieved")
      seq.map { m => m.xcopy(aux = m.aux.map(_.cleanRanges)) }
    }
  }

  /**
    * Retrieves all of a user's MarkRefs--i.e. marks owned by other users that have been shared with this one.
    * Returns them in a map from the referenced mark IDs to the MarkRefs themselves--the assumption being they'll
    * need to be "application-level joined" by the caller.
    */
  def retrieveRefed(user: UUID, begin: Option[TimeStamp] = None, end: Option[TimeStamp] = None):
                                                                            Future[Map[ObjectId, MarkRef]] = {
    logger.debug(s"Retrieving referenced marks for user $user")
    for {
      c <- dbColl()
      sel = d :~ USR -> user :~ REFIDx -> (d :~ "$exists" -> true) :~ curnt :~
                 begin.fold(d)(ts => d :~ TIMEFROM -> (d :~ "$gte" -> ts)) :~
                 end  .fold(d)(ts => d :~ TIMEFROM -> (d :~ "$lt"  -> ts))
      seq <- c.find(sel).coll[MSearchable, Seq]()
    } yield {
      logger.debug(s"${seq.size} referenced marks were successfully retrieved")
      seq//.map { m => m.copy(aux = m.aux.map(_.cleanRanges)) } // no longer returning Marks, so no need to cleanRanges
        .map(m => m.markRef.get.markId -> m.markRef.get).toMap
    }
  }

  /** Retrieves all tags existing in all current marks for the given user. */
  def retrieveTags(user: UUID): Future[Set[String]] = {
    logger.debug(s"Retrieving labels for user $user")
    for {
      c <- dbColl()
      sel = d :~ USR -> user :~ curnt
      docs <- c.find(sel, d :~ TAGSx -> 1 :~ "_id" -> 0).coll[BSONDocument, Set]()
    } yield {
      val labels: Set[String] = for {
        doc <- docs // foreach returned document and foreach mark.tags
        label <- doc.getAs[BSONDocument](MARK).get.getAs[Set[String]](TAGSx.split(raw"\.")(1)).getOrElse(Set.empty)
      } yield label
      logger.debug(s"Successfully retrieved ${labels.size} labels: $labels")
      labels
    }
  }

  /***
    * Retrieve sharable marks for user
    * @param user - user identifier
    * @return     - seq of sharable marks
    */
  def retrieveShared(user: UUID): Future[Seq[Mark]] = {
    logger.debug(s"Retrieving sharable marks for $user")

    for {
      c <- dbColl()
      sel = d :~ SHARED_WITH -> (d :~ "$exist" -> true)

      marks <- c.find(sel).coll[Mark, Seq]()
    } yield {
      logger.debug(s"Retrieved ${marks.size} sharable marks")
      marks
    }
  }

  /**
    * Executes a MongoDB Text Index search using text index with sorting in user's marks, constrained by tags.
    * Mark state must be current (i.e. timeThru == INF_TIME) and have all tags to qualify.
    */
  def search(user: UUID, query: String): Future[Set[MSearchable]] = search(Set(user), query)

  /**
    * Perform Text Index search over the marks of more than one user, which is useful for searching referenced marks,
    * and potentially filter for specific mark IDs.
    */
  def search(users: Set[UUID], query: String, ids: Set[ObjectId] = Set.empty[ObjectId],
             begin: Option[TimeStamp] = None, end: Option[TimeStamp] = None):
                                                                        Future[Set[MSearchable]] = {

    val which = s"for ${users.size} users (first, at most, 5: ${users.take(5)})" + (if (ids.isEmpty) "" else s", ${ids.size} IDs")
    logger.debug(s"Searching for marks $which by text query '$query' between ${begin.map(_.tfmt)} and ${end.map(_.tfmt)}")
    if (users.isEmpty) Future.successful(Set.empty[MSearchable]) else {

      // this projection doesn't have any effect without this selection
      val searchScoreSelection = d :~ "$text" -> (d :~ "$search" -> query)
      val searchScoreProjection = d :~ SCORE -> (d :~ "$meta" -> "textScore")

      // it appears that `$in` is not an "equality match condition" as mentioned in the MongoDB Text Index
      // documentation, using it here (rather than Future.sequence) generates the following database error:
      // "planner returned error: failed to use text index to satisfy $text query (if text index is compound,
      // are equality predicates given for all prefix fields?)"
      //val sel = d :~ USR -> (d :~ "$in" -> users) :~ curnt

      // be sure to call dbColl() separately for each element of the following sequence to ensure asynchronous execution
      Future.sequence {
        users.map { u =>

          val sel = d :~ USR -> u :~ curnt :~
                         begin.fold(d)(ts => d :~ TIMEFROM -> (d :~ "$gte" -> ts)) :~
                         end  .fold(d)(ts => d :~ TIMEFROM -> (d :~ "$lt"  -> ts)) :~
                         searchScoreSelection :~
                         (if (ids.isEmpty) d else d :~ ID -> (d :~ "$in" -> ids))

          dbColl().flatMap(_.find(sel, searchScoreProjection).coll[MSearchable, Seq]())
        }
      }.map(_.flatten).map { set =>
        logger.debug(s"Search retrieved ${set.size} marks")
        set.map { m => m.xcopy(aux = m.aux.map(_.cleanRanges)) }
      }
    }
  }

  /** Akka Stream */
  def stream(userId: UUID, begin: TimeStamp, end: TimeStamp)(implicit m: Materializer): Source[Mark, NotUsed] = {
    logger.debug(s"Streaming user $userId's marks between ${begin.dt} and ${end.dt}")

    // TODO: issue #146, loop through all of each mark's reprs/versions and timestamps
    Source.fromFuture(dbColl())
      .flatMapConcat { c =>
        import reactivemongo.akkastream.cursorProducer
        val btw = d :~ TIMEFROM -> (d :~ "$gte" -> begin :~ "$lt" -> end)
        c.find(d :~ USR -> userId :~ curnt :~ btw).sort(d :~ TIMEFROM -> 1).cursor[Mark]().documentSource()
      }
  }

  /**
    * Updates current state of a mark with user-provided MarkData, looking up the mark by user and ID.
    * Returns new current mark state.  Do not attempt to use this function to update non-user-provided data
    * fields (i.e. non-MarkData).
    *
    * It is assumed that if the MarkData's rating.isDefined that the rating field is the only one we have to update.
    */
  def update(user: Option[User], id: String, mdata: MarkData): Future[Mark] = for {
    c <- dbColl()
    _ = logger.info(s"Updating mark $id")

    // test write permissions
    (mOld, updateRef) <- for {
      mInsecure <- retrieveInsecure(id)
      authorizedRead <- mInsecure.fold(Future.successful(false))(_.isAuthorizedRead(user))
      authorizedWrite <- mInsecure.fold(Future.successful(false))(_.isAuthorizedWrite(user))
    } yield mInsecure match {
      case None =>
        throw new NoSuchElementException(s"Unable to find mark $id for updating")
      case Some(_) if !authorizedRead =>
        throw new NotAuthorizedException(s"User ${user.map(_.usernameId)} unauthorized to view mark $id")
      case Some(m) =>

        // update a MarkRef if there's a logged in, non-owner user who just wants to add labels or a rating, if the
        // non-owner is authorized for writing then a change to the set of labels is reflected on the actual mark,
        // but if not then they additional labels will be put on the MarkRef (and only viewable to that non-owner user)
        val updateRef = user.exists(!m.ownedBy(_)) && (!authorizedWrite || mdata.rating.isDefined)

        if (!authorizedWrite && !updateRef)
          throw new NotAuthorizedException(s"User ${user.map(_.usernameId)} unauthorized to modify mark $id")
        (m, updateRef)
    }

    now: TimeStamp = TIME_NOW

    // if updateRef is true then just update a mark with a MarkRef, o/w update the actual mark (with the MarkData)
    m <- if (updateRef) updateMarkRef(user.get.id, mOld, mdata) else {

      // if `mdata` arrives without a rating then that indicates the mark was saved not by clicking stars so we need
      // to populate it with the existing value (see SingleMarkController.updateMark in frontend and updateMarkRef also)
      val populatedRating = mdata.rating
        .fold(mdata.copy(rating = mOld.mark.rating))(_ => mdata)
        .copy(tags = mdata.tags.map(_ - SHARED_WITH_ME_TAG)) // never put SHARED_WITH_ME_TAG on a real non-MarkRef mark

      if (mOld.mark == populatedRating) Future.successful(mOld) else for {

        // be sure to not use `user`, which could be different from `mOld.userId` if the the mark has been shared
        wr <- c.update(d :~ USR -> mOld.userId :~ ID -> id :~ curnt, d :~ "$set" -> (d :~ TIMETHRU -> now))
        _ <- wr.failIfError

        mNew = mOld.copy(mark = populatedRating, timeFrom = now, timeThru = INF_TIME,
                         modifiedBy = user.map(_.id)).removeStaleReprs(mOld)
        wr <- c.insert(mNew)
        _ <- wr.failIfError

        // only create a MarkRef in the database if the user is non-None, o/w there'd be nowhere to put it
        ref <- if (user.exists(!mNew.ownedBy(_))) findOrCreateMarkRef(user.get.id, mNew.id).map(Some(_))
               else Future.successful(None)

      } yield mNew.mask(ref.flatMap(_.markRef), user) // might be a no-op if user owns the mark
    }
  } yield m

  /** Is this useful? */
  def refSel(user: UUID, refId: ObjectId): BSONDocument = d :~ USR -> user :~ REFIDx -> refId :~ curnt

  /**
    * Retrieves a Mark with a MarkRef (and no MarkData) given its referenced mark ID.  If one doesn't exist
    * in the database, then this method will create it (i.e. upsert).
    */
  def findOrCreateMarkRef(user: UUID, refId: ObjectId): Future[Mark] = for {
    c <- dbColl()
    mOld <- c.find(refSel(user, refId)).one[Mark]
    m <- if (mOld.isDefined) Future.successful(mOld.get) else {
      val ref = MarkRef(refId, tags = Some(Set(SHARED_WITH_ME_TAG))) // user can remove this tag later

      // for now we'll set pubRepr/userRepr/pubExpRating to prevent repr-engine from doing the same, but
      // once issue #260 is implemented we will merely not send a message to repr-engine to process this mark
      val mNew = Mark(user, mark = MarkData("", None), markRef = Some(ref))

      c.insert(mNew).map(_ => mNew)
    }
  } yield m

  /**
    * Update a Mark with a MarkRef rather than a "real" mark with a MarkData.  A MarkRef just refers to another
    * mark, one that has been shared with the user creating the MarkRef.
    *
    * Given that a rating and labels are technically supposed to apply to the subject/URL we could maybe just do
    * away with this idea of a MarkRef and just create a real mark for the shared-to, non-owner user with the same
    * subject/URL and the non-owner user's data.  This presents 2 problems:
    *   1) A non-owner might think he is rating the owner's mark (and it's data), not the subject/URL of the owner's
    *      mark.
    *   2) A non-owner might want to create his own mark with the same subject/URL.
    */
  def updateMarkRef(user: UUID, referenced: Mark, mdata: MarkData): Future[Mark] = for {
    c <- dbColl()
    mOld <- findOrCreateMarkRef(user, referenced.id)

    // TODO: throw an exception if this non-owner user has attempted to change anything but the rating or (add) labels

    // only update rating if mdata.rating.isDefined, o/w update labels
    refOld = mOld.markRef.get
    refNew = if (mdata.rating.isDefined) refOld.copy(rating = mdata.rating) else {
      // this set diff allows for removal of the SHARED_WITH_ME_TAG
      val netLabels = mdata.tags.getOrElse(Set.empty[String]) diff referenced.mark.tags.getOrElse(Set.empty[String])
      refOld.copy(tags = if (netLabels.isEmpty) None else Some(netLabels))
    }

    now: TimeStamp = TIME_NOW

    // if no change to MarkRef then there's nothing to do
    m <- if (refOld == refNew) Future.successful(mOld) else for {

      // the MarkRef's user will be that of the non-owner-user, not the owner-user of the mark
      wr <- c.update(refSel(user, referenced.id), d :~ "$set" -> (d :~ TIMETHRU -> now))
      _ <- wr.failIfError

      // even if refNew doesn't contain any tags or a rating, still execute the following code, the alternative
      // logic doesn't seem worth the complexity
      mNew = mOld.copy(markRef = Some(refNew), timeFrom = now)

      wr <- c.insert(mNew)
      _ <- wr.failIfError
    } yield mNew
  } yield referenced.mask(Some(refNew), None)

  /**
    * R sharing level must be at or above RW sharing level.
    * Updating RW permissions with higher than existing R permissions will raise R permissions as well.
    * Updating R permissions with lower than existing RW permissions will reduce RW permissions as well.
    *
    * TODO: This method should be moved into a MongoShareableDao class, similar to MongoAnnotationDao.
    */
  def updateSharedWith(m: Mark, nSharedTo: Int,
                       readOnly : (SharedWith.Level.Value, Option[UserGroup]),
                       readWrite: (SharedWith.Level.Value, Option[UserGroup])): Future[Mark] = {
    logger.debug(s"Sharing mark ${m.id} with $readOnly and $readWrite")
    val ts = TIME_NOW // use the same time stamp everywhere
    val so = Some(UserGroup.SharedObj(m.id, ts))
    def saveGroup(opt: Option[UserGroup]): Future[Option[UserGroup]] =
      opt.fold(Future.successful(Option.empty[UserGroup]))(ug => userDao.saveGroup(ug, so).map(Some(_)))

    for {
      // these can return different id'ed groups than were passed in (run these sequentially so that if they're the
      // same only one instance will be written to the database)
      ro <- saveGroup(readOnly ._2)
      rw <- saveGroup(readWrite._2)
      sw = SharedWith(readOnly  = ShareGroup.xapply(readOnly ._1, ro),
                      readWrite = ShareGroup.xapply(readWrite._1, rw), ts = ts)

      // this isn't exactly right as it's double counting any previously shared-with emails
      //nSharedTo <- sw.emails.map(_.size)

      c <- dbColl()

      // be sure not to select userId field here as different DB models use name that field differently: userId/usrId
      sel = d :~ ID -> m.id :~ curnt
      wr <- {
        import UserGroup.sharedWithHandler
        val set = d :~ "$set" -> (d :~ SHARED_WITH -> sw)
        val inc = d :~ "$inc" -> (d :~ N_SHARED_FROM -> 1 :~ N_SHARED_TO -> nSharedTo)
        c.findAndUpdate(sel, set :~ inc, fetchNewObject = true)
      }
      _ <- if (wr.lastError.exists(_.n == 1)) Future.successful {} else {
        val msg = s"Unable to findAndUpdate Shareable ${m.id}'s shared with; wr.lastError = ${wr.lastError.get}"
        logger.error(msg)
        Future.failed(new NoSuchElementException(msg))
      }
    } yield {
      logger.debug(s"Mark ${m.id} was successfully shared with $sw")
      wr.result[Mark].get
    }
  }

  /**
    * Updates a mark's subject and URL only.  No need to maintain history in this case because all info is preserved.
    * Only marks with missing URL are selected and current subject is moved to URL field.
    */
  def updateSubject(user: UUID, id: String, newSubj: String): Future[Int] = {
    logger.debug(s"Updating subject '$newSubj' (and URL) for mark $id")
    for {
      c <- dbColl()
      sel = d :~ USR -> user :~ ID -> id :~ curnt :~ URLx -> (d :~ "$exists" -> false)
      doc <- c.find(sel, d :~ SUBJx -> 1 :~ "_id" -> 0).one[BSONDocument]
      oldSubj = doc.get.getAs[BSONDocument](MARK).get.getAs[String](SUBJx.split(raw"\.")(1)).getOrElse("")
      _ = logger.info(s"Updating subject from '$oldSubj' to '$newSubj' for mark $id")
      wr <- c.update(sel, d :~ "$set" -> (d :~ SUBJx -> newSubj :~ URLx -> oldSubj))
      _ <- wr.failIfError
    } yield {
      val count = wr.nModified
      logger.debug(s"$count marks' subjects were successfully updated")
      count
    }
  }

  /**
    * Merge two marks by setting their `timeThru`s to the time of execution and inserting a new mark with the
    * same `timeFrom`.
    */
  def merge(oldMark: Mark, newMark: Mark, now: Long = TIME_NOW): Future[Mark] = {
    logger.debug(s"Merge marks (oldOne: $oldMark.id and newOne: $newMark.id")

    for {
      c <- dbColl()

      // delete the newer mark and merge it into the older/pre-existing one (will return 0 if newMark not in db yet)
      _ <- delete(newMark.userId, Seq(newMark.id), now = now, mergeId = Some(oldMark.id), ensureDeletion = false)

      mergedMk = oldMark.merge(newMark).copy(timeFrom = now, timeThru = INF_TIME).removeStaleReprs(oldMark)

      // don't do anything if there wasn't a meaningful change to the old mark
      _ <- if (oldMark equalsIgnoreTimeStamps mergedMk) Future.unit else for {

        wr <- c.update(d :~ USR -> mergedMk.userId :~ ID -> mergedMk.id :~ curnt,
                       d :~ "$set" -> (d :~ TIMETHRU -> now))
        _ <- wr.failIfError

        wr <- c.insert(mergedMk)
        _ <- wr.failIfError

      } yield ()
    } yield {
      logger.debug(s"Marks $oldMark.id and $newMark.id were successfully merged")
      mergedMk
    }
  }

  /**
    * Renames one tag in all user's marks that have it.
    * Returns updated mark states number.
    */
  def updateTag(user: UUID, tag: String, rename: String): Future[Int] = {
    logger.debug(s"Updating all '$tag' tags to '$rename' for user $user")
    for {
      c <- dbColl()
      sel = d :~ USR -> user :~ TAGSx -> tag
      wr <- c.update(sel, d :~ "$set" -> (d :~ s"$TAGSx.$$" -> rename), multi = true)
      _ <- wr.failIfError
    } yield {
      val count = wr.nModified
      logger.debug(s"$count marks' tags were successfully updated")
      count
    }
  }

  /** Appends `time` to either `.tabVisible` or `.tabBground` array of a mark. */
  def addTiming(user: UUID, id: String, time: RangeMils, foreground: Boolean): Future[Unit] = for {
    c <- dbColl()
    sel = d :~ USR -> user :~ ID -> id :~ curnt
    wr <- c.update(sel, d :~ "$push" -> (d :~ (if (foreground) TABVISx else TABBGx) -> time))
    _ <- wr.failIfError
  } yield ()

  /**
    * Updates all user's marks with new user ID, effectively moving them to another user.
    * Returns the number of mark states moved.
    */
  def move(thisUser: UUID, thatUser: UUID): Future[Int] = {
    logger.debug(s"Moving marks from user $thisUser to user $thatUser")
    for {
      c <- dbColl()
      wr <- c.update(d :~ USR -> thatUser, d :~ "$set" -> (d :~ USR -> thisUser), multi = true)
      _ <- wr.failIfError
    } yield {
      val count = wr.nModified
      logger.debug(s"$count were successfully moved from user $thisUser to user $thatUser")
      count
    }
  }

  /** Updates `timeThru` of a set of current marks (selected by user and a list of IDs) to time of execution. */
  def delete(user: UUID,
             ids: Seq[String],
             now: Long = TIME_NOW,
             mergeId: Option[String] = None,
             ensureDeletion: Boolean = true): Future[Int] = {
    logger.debug(s"Deleting marks for user $user: $ids")
    for {
      c <- dbColl()
      // selecting with `USR -> user` is important here for enforcing permissions
      selM = d :~ USR -> user :~ ID -> (d :~ "$in" -> ids) :~ curnt
      selR = d :~ USR -> user :~ REFIDx -> (d :~ "$in" -> ids) :~ curnt
      mrg = mergeId.map(d :~ MERGEID -> _).getOrElse(d)
      wr <- c.update(d :~ "$or" -> Seq(selM, selR), d :~ "$set" -> (d :~ TIMETHRU -> now :~ mrg), multi = true)
      _ <- wr.failIfError
      _ <- if (wr.nModified == ids.size || !ensureDeletion) Future.successful {} else {
        val msg = s"Unable to delete marks; ${wr.nModified} out of ${ids.size} were successfully deleted; first attempted, at most, 5: ${ids.take(5)}"
        logger.error(msg)
        Future.failed(new NoSuchElementException(msg))
      }
    } yield {
      val count = wr.nModified
      logger.debug(s"$count marks were successfully deleted")
      count
    }
  }

  /** Removes a tag from all user's marks that have it. */
  def deleteTag(user: UUID, tag: String): Future[Int] = {
    logger.debug(s"Deleting tag '$tag' from all user's marks for user $user")
    for {
      c <- dbColl()
      sel = d :~ USR -> user :~ TAGSx -> tag
      wr <- c.update(sel, d :~ "$pull" -> (d :~ TAGSx -> tag), multi = true)
      _ <- wr.failIfError
    } yield {
      val count = wr.nModified
      logger.debug(s"Tag '$tag' was removed from $count marks")
      count
    }
  }

  /** Adds a set of tags to each current mark from a list of IDs. */
  def tag(user: UUID, ids: Seq[String], tags: Set[String]): Future[Int] = {
    logger.debug(s"Adding tags to marks for user $user")
    for {
      c <- dbColl()
      sel = d :~ USR -> user :~ ID -> (d :~ "$in" -> ids) :~ curnt
      wr <- c.update(sel, d :~ "$push" -> (d :~ TAGSx -> (d :~ "$each" -> tags)), multi = true)
      _ <- wr.failIfError
    } yield {
      val count = wr.nModified
      logger.debug(s"Tags were added to $count marks")
      count
    }
  }

  /** Removes a set of tags from each current mark from a list of IDs if they have any of the tags. */
  def untag(user: UUID, ids: Seq[String], tags: Set[String]): Future[Int] = {
    logger.debug(s"Removing tags from marks for user $user")
    for {
      c <- dbColl()
      sel = d :~ USR -> user :~ ID -> (d :~ "$in" -> ids) :~ curnt
      wr <- c.update(sel, d :~ "$pull" -> (d :~ TAGSx -> (d :~ "$in" -> tags)), multi = true)
    } yield {
      val count = wr.nModified
      logger.debug(s"Tags were removed from $count marks")
      count
    }
  }

  /**
   * Save a ReprInfo to a mark's `reprs` list.
   *
   * PUBLIC and USER_CONTENT type reprs are singletons, per mark, so they are updated and replaced
   * if they already exist.  PRIVATE type reprs, on the other hand, are not, so there can be
   * multiple of them per mark, so just insert any new one that comes along.
   */
  def insertReprInfo(markId: ObjectId, reprInfo: ReprInfo): Future[Unit] = {

    /** Insert representation info */
    def insertRepr(markId: ObjectId, reprInfo: ReprInfo): Future[Unit] = for {
      c <- dbColl()
      _ = logger.debug(s"Inserting ${reprInfo.reprType} representation ${reprInfo.reprId} for mark $markId")
      sel = d :~ ID -> markId :~ curnt
      mod = d :~ "$push" -> (d :~ REPRS -> reprInfo)

      wr <- c.update(sel, mod)
      _ <- wr.failIfError
    } yield logger.debug(s"Inserted ${reprInfo.reprType} representation ${reprInfo.reprId} for mark $markId")

    /** Update non-private representation */
    def updateNonPrivateRepr(markId: ObjectId, reprInfo: ReprInfo): Future[Unit] = for {
      c <- dbColl()
      reprType = reprInfo.reprType
      _ = logger.debug(s"Updating $reprType representation ${reprInfo.reprId} for mark $markId")
      sel = d :~ ID -> markId :~ REPR_TYPEx -> reprType :~ curnt
      mod = d :~
        "$set" -> (d :~ REPR_IDxp -> reprInfo.reprId :~ CREATEDxp -> reprInfo.created) :~
        "$unset" -> (d :~ EXP_RATINGxp -> 1)

      wr <- c.update(sel, mod)
      _ <- wr.failIfError
    } yield logger.debug(s"Updated $reprType representation ${reprInfo.reprId}")

    /** Check if non-private representation info exist */
    def nonPrivateReprExists(markId: ObjectId, reprType: String): Future[Boolean] = for {
      c <- dbColl()
      _ = logger.debug(s"Checking for existence of non-private repr of type $reprType")
      sel = d :~ ID -> markId :~  REPR_TYPEx -> reprType.toString :~ curnt
      opt <- c.find(sel).one[Mark]
    } yield {
      logger.debug(s"Retrieved non-private repr $opt")
      opt.nonEmpty
    }

    if (reprInfo.isPrivate) insertRepr(markId, reprInfo)
    else nonPrivateReprExists(markId, reprInfo.reprType) map { exists =>
      if (exists) updateNonPrivateRepr(markId, reprInfo)
      else insertRepr(markId, reprInfo)
    }
  }

  /** Returns true if a mark with the given URL was previously deleted.  Used to prevent autosaving in such cases. */
  def isDeleted(user: UUID, url: String): Future[Boolean] = {
    logger.debug(s"Checking if mark was deleted, for user $user and URL: $url")
    for {
      c <- dbColl()
      sel = d :~ USR -> user :~ URLPRFX -> url.binaryPrefix :~ TIMETHRU -> (d :~ "$lt" -> INF_TIME)
      seq <- c.find(sel).coll[Mark, Seq]()
    } yield {
      val deleted = seq.exists(_.mark.url.contains(url))
      logger.debug(s"Mark for user $user and URL $url: isDeleted = $deleted")
      seq.exists(_.mark.url.contains(url))
    }
  }

  /**
    * Search for a [MarkData] by userId, subject and empty url field for future merge
    * @return - optional [MarkData]
    */
  def findDuplicateSubject(userId: UUID, subject: String): Future[Option[Mark]] = {
    logger.debug(s"Searching for duplicate subject marks for user $userId and subject '$subject'")
    for {
      c <- dbColl() // TODO: does this query require an index?  or is the "bin-$USR-1-$TIMETHRU-1" index sufficient?
      sel = d :~ USR -> userId :~ SUBJx -> subject :~ URLx -> (d :~ "$exists" -> false) :~ curnt
      opt <- c.find(sel).one[Mark]
    } yield {
      logger.debug(s"Searching for duplicate subject marks finished with result mark ${opt.map(_.id)}")
      opt
    }
  }

  /**
    * Update the expected rating ID of a ReprInfo of a mark given either one of the singleton ReprTypes (PUBLIC or
    * USER_CONTENT) or repr ID (which can correspond to a ReprInfo of any ReprType).
    */
  def updateExpectedRating(m: Mark, reprId: ObjectId, expRatingId: ObjectId): Future[Unit] = for {
    c <- dbColl()
    _ = logger.debug(s"Updating $reprId expected rating to $expRatingId for mark ${m.id}")
    //reprId <- repr.toReprId(m)(this, implicitly)
    sel = d :~ USR -> m.userId :~ ID -> m.id :~ TIMEFROM -> m.timeFrom :~
               REPRS -> (d :~ "$elemMatch" -> (d :~ REPR_ID -> reprId))
    mod = d :~ "$set" -> (d :~ EXP_RATINGxp -> expRatingId)
    wr <- c.update(sel, mod)
    _ <- wr.failIfError
  } yield logger.debug(s"${wr.nModified} $reprId expected ratings were updated for mark ${m.id}")

  /**
    * Remove a ReprInfo from a mark given either a singleton ReprType or a repr ID.  Used by MongoAnnotationDao
    * when annotations are created and destroyed.
    */
  def unsetRepr(m: Mark, repr: Either[ObjectId, ReprType.Value]): Future[Unit] = for {
    c <- dbColl()
    _ = logger.debug(s"Removing $repr ReprInfo from mark ${m.id}")
    reprId <- repr.toReprId(m)(this, implicitly)
    sel = d :~ USR -> m.userId :~ ID -> m.id :~ TIMEFROM -> m.timeFrom
    mod = d :~ "$pull" -> (d :~ REPRS -> (d :~ REPR_ID -> reprId))
    wr <- c.update(sel, mod)
    _ <- wr.failIfError
  } yield logger.debug(s"${wr.nModified} ReprInfos $repr were removed from mark ${m.id}")
}<|MERGE_RESOLUTION|>--- conflicted
+++ resolved
@@ -35,14 +35,9 @@
   * Using an implicit ExecutionContext would cause this to use Play's Akka Dispatcher, which slows down both
   * queries to the database and stream graph execution.
   */
-class MarkDao @Inject()(implicit val db: () => Future[DefaultDB],
+class MarkDao @Inject()(implicit db: () => Future[DefaultDB],
                         userDao: UserDao,
-<<<<<<< HEAD
-                        urlDuplicatesDao: UrlDuplicateDao,
-                        ec: ExecutionContext) extends Dao("entries", classOf[MarkDao]) {
-=======
-                        urlDuplicatesDao: UrlDuplicateDao) {
->>>>>>> 05e101cb
+                        urlDuplicatesDao: UrlDuplicateDao) extends Dao("entries") {
 
   import com.hamstoo.utils._
 
