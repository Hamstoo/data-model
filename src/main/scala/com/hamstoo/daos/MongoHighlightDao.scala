--- conflicted
+++ resolved
@@ -57,13 +57,6 @@
     seq <- (c find d :~ USR -> usr :~ UPREF -> url.binaryPrefix :~ curnt).coll[Highlight, Seq]()
   } yield seq filter (_.url == url)
 
-<<<<<<< HEAD
-=======
-  def receiveSortedByPageCoord(url: String, usr: UUID): Future[Seq[Highlight]] = for {
-    c <- futColl
-    seq <- (c find d :~ USR -> usr :~ UPREF -> url.binaryPrefix :~ curnt).coll[Highlight, Seq]()
-  } yield seq filter (_.url == url) sortWith { case (a, b) => PageCoord.sortWith(a.pageCoord, b.pageCoord) }
->>>>>>> 1331b38c
 
   def update(usr: UUID, id: String, pos: HLPos, prv: HLPreview): Future[Highlight] = for {
     c <- futColl
