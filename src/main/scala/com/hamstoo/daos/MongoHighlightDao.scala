package com.hamstoo.daos

import java.util.UUID

import com.hamstoo.models.{Highlight, PageCoord}
import play.api.Logger
import reactivemongo.api.DefaultDB
import reactivemongo.api.collections.bson.BSONCollection

import scala.concurrent.ExecutionContext.Implicits.global
import scala.concurrent.duration._
import scala.concurrent.{Await, Future}

/**
  * Data access object for highlights.
  */
<<<<<<< HEAD
class MongoHighlightDao(db: () => Future[DefaultDB])
                       (implicit marksDao: MongoMarksDao)
  extends MongoAnnotationDao[Highlight]("highlight", db) {
=======
class MongoHighlightDao(db: () => Future[DefaultDB])(implicit marksDao: MongoMarksDao, userDao: MongoUserDao)
                                            extends MongoAnnotationDao[Highlight]("highlight", db) {
>>>>>>> 8d9f066d

  import com.hamstoo.models.Highlight._
  import com.hamstoo.utils._

  override val logger = Logger(classOf[MongoHighlightDao])
  override def dbColl(): Future[BSONCollection] = db().map(_ collection "highlights")

  Await.result(dbColl() map (_.indexesManager ensure indxs), 345 seconds)

  /** Update timeThru on an existing highlight and insert a new one with modified values. */
  def update(usr: UUID,
             id: String,
             pos: Highlight.Position,
             prv: Highlight.Preview,
             coord: Option[PageCoord]): Future[Highlight] = for {
    c <- dbColl()
    now = TIME_NOW
    sel = d :~ USR -> usr :~ ID -> id :~ curnt
    wr <- c.findAndUpdate(sel, d :~ "$set" -> (d :~ TIMETHRU -> now), fetchNewObject = true)
    hl = wr.result[Highlight].get.copy(pos = pos,
                                       preview = prv,
                                       pageCoord = coord,
                                       memeId = None,
                                       timeFrom = now,
                                       timeThru = INF_TIME)
    wr <- c insert hl
    _ <- wr failIfError
  } yield hl
}<|MERGE_RESOLUTION|>--- conflicted
+++ resolved
@@ -14,14 +14,8 @@
 /**
   * Data access object for highlights.
   */
-<<<<<<< HEAD
-class MongoHighlightDao(db: () => Future[DefaultDB])
-                       (implicit marksDao: MongoMarksDao)
-  extends MongoAnnotationDao[Highlight]("highlight", db) {
-=======
 class MongoHighlightDao(db: () => Future[DefaultDB])(implicit marksDao: MongoMarksDao, userDao: MongoUserDao)
                                             extends MongoAnnotationDao[Highlight]("highlight", db) {
->>>>>>> 8d9f066d
 
   import com.hamstoo.models.Highlight._
   import com.hamstoo.utils._
