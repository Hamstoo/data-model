package com.hamstoo.daos

import java.util.UUID

import com.hamstoo.models.{Highlight, Mark, PageCoord}
import org.joda.time.DateTime
import play.api.Logger
import reactivemongo.api.DefaultDB
import reactivemongo.api.collections.bson.BSONCollection
import reactivemongo.api.commands.bson.DefaultBSONCommandError
import reactivemongo.api.indexes.Index
import reactivemongo.api.indexes.IndexType.Ascending
import reactivemongo.bson.{BSONArray, BSONDocumentHandler, Macros}

import scala.concurrent.ExecutionContext.Implicits.global
import scala.concurrent.Future

/**
  * Data access object for highlights.
  */
class MongoHighlightDao(db: Future[DefaultDB]) {

  import com.hamstoo.models.Highlight._
  import com.hamstoo.models.Mark.{TIMEFROM, TIMETHRU}
  import com.hamstoo.utils._
  val logger: Logger = Logger(classOf[MongoHighlightDao])

  private val futColl: Future[BSONCollection] = db map (_ collection "highlights")

  // convert url/uPrefs to markIds
  case class WeeHighlight(usrId: UUID, id: String, timeFrom: Long, url: String)
  private val marksColl: Future[BSONCollection] = db map (_ collection "entries")
  for {
    c <- futColl
    mc <- marksColl

    oldIdx = s"bin-$USR-1-uPref-1"
    _ = logger.info(s"Dropping index $oldIdx")
    nDropped <- c.indexesManager.drop(oldIdx).recover { case _: DefaultBSONCommandError => 0 }
    _ = logger.info(s"Dropped $nDropped index(es)")

    exst = d :~ "$exists" -> true
    sel = d :~ "$or" -> BSONArray(d :~ "url" -> exst, d :~ "uPref" -> exst)
    urled <- {
      implicit val r: BSONDocumentHandler[WeeHighlight] = Macros.handler[WeeHighlight]
      c.find(sel).coll[WeeHighlight, Seq]()
    }
    _ = logger.info(s"Updating ${urled.size} Highlights with markIds (and removing their URLs)")
    _ <- Future.sequence { urled.map { x => for { // lookup mark w/ same url
      marks <- mc.find(d :~ Mark.USR -> x.usrId :~ Mark.URLPRFX -> x.url.binaryPrefix).coll[Mark, Seq]()
      markId = marks.headOption.map(_.id).getOrElse("")
      _ <- c.update(d :~ ID -> x.id :~ TIMEFROM -> x.timeFrom,
                    d :~ "$unset" -> (d :~ "url" -> 1 :~ "uPref" -> 1) :~ "$set" -> {d :~ "markId" -> markId},
                    multi = true)
    } yield () }}
  } yield ()

  // indexes with names for this mongo collection
  private val indxs: Map[String, Index] =
    Index(USR -> Ascending :: MARKID -> Ascending :: Nil) % s"bin-$USR-1-$MARKID-1" ::
    Index(USR -> Ascending :: ID -> Ascending :: TIMETHRU -> Ascending :: Nil, unique = true) %
      s"bin-$USR-1-$ID-1-$TIMETHRU-1-uniq" ::
    Nil toMap
  
  futColl map (_.indexesManager ensure indxs)

  def create(hl: Highlight): Future[Unit] = for {
    c <- futColl
    wr <- c.insert(hl)
    _ <- wr failIfError
  } yield ()

  def retrieve(usr: UUID, id: String): Future[Option[Highlight]] = for {
    c <- futColl
    mbHl <- c.find(d :~ USR -> usr :~ ID -> id :~ curnt, d :~ POS -> 1).one[Highlight]
  } yield mbHl

  /** Requires `usr` argument so that index can be used for lookup. */
  def retrieveByMarkId(usr: UUID, markId: String): Future[Seq[Highlight]] = for {
    c <- futColl
    seq <- c.find(d :~ USR -> usr :~ MARKID -> markId :~ curnt).coll[Highlight, Seq]()
  } yield seq

  /** Update timeThru on an existing highlight and insert a new one with modified values. */
  def update(usr: UUID, id: String, pos: Highlight.Position, prv: Highlight.Preview, coord: Option[PageCoord]):
                                                                                        Future[Highlight] = for {
    c <- futColl
    now = DateTime.now.getMillis
    sel = d :~ USR -> usr :~ ID -> id :~ curnt
<<<<<<< HEAD
    wr <- c.findAndUpdate(sel, d :~ "$set" -> (d :~ TIMETHRU -> now), fetchNewObject = true)
    hl = wr.result[Highlight].get.copy(
      pos = pos,
      preview = prv,
      memeId = None,
      timeFrom = now,
      timeThru = INF_TIME)
    wr <- c.insert(hl)
=======
    wr <- c findAndUpdate(sel, d :~ "$set" -> (d :~ TIMETHRU -> now), fetchNewObject = true)
    hl = wr.result[Highlight].get.copy(pos = pos,
                                       preview = prv,
                                       pageCoord = coord,
                                       memeId = None,
                                       timeFrom = now,
                                       timeThru = INF_TIME)
    wr <- c insert hl
>>>>>>> 6c25ad60
    _ <- wr failIfError
  } yield hl

  def delete(usr: UUID, id: String): Future[Unit] = for {
    c <- futColl
    wr <- c update(d :~ USR -> usr :~ ID -> id :~ curnt, d :~ "$set" -> (d :~ TIMETHRU -> DateTime.now.getMillis))
    _ <- wr failIfError
  } yield ()
}<|MERGE_RESOLUTION|>--- conflicted
+++ resolved
@@ -87,25 +87,14 @@
     c <- futColl
     now = DateTime.now.getMillis
     sel = d :~ USR -> usr :~ ID -> id :~ curnt
-<<<<<<< HEAD
     wr <- c.findAndUpdate(sel, d :~ "$set" -> (d :~ TIMETHRU -> now), fetchNewObject = true)
-    hl = wr.result[Highlight].get.copy(
-      pos = pos,
-      preview = prv,
-      memeId = None,
-      timeFrom = now,
-      timeThru = INF_TIME)
-    wr <- c.insert(hl)
-=======
-    wr <- c findAndUpdate(sel, d :~ "$set" -> (d :~ TIMETHRU -> now), fetchNewObject = true)
     hl = wr.result[Highlight].get.copy(pos = pos,
                                        preview = prv,
                                        pageCoord = coord,
                                        memeId = None,
                                        timeFrom = now,
                                        timeThru = INF_TIME)
-    wr <- c insert hl
->>>>>>> 6c25ad60
+    wr <- c.insert(hl)
     _ <- wr failIfError
   } yield hl
 
