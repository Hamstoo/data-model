package com.hamstoo.daos

import java.nio.file.Files
import java.util.UUID

import com.hamstoo.models.Mark._
import com.hamstoo.models.{Mark, MarkData, Page}
import org.joda.time.DateTime
import play.api.Logger
import play.api.libs.Files.TemporaryFile
import reactivemongo.api.DefaultDB
import reactivemongo.api.collections.bson.BSONCollection
import reactivemongo.api.indexes.Index
import reactivemongo.api.indexes.IndexType.{Ascending, Text}
import reactivemongo.bson._

import scala.concurrent.ExecutionContext.Implicits.global
import scala.concurrent.Future

/**
  * Data access object for MongoDB `entries` (o/w known as "marks") collection.
  */
class MongoMarksDao(db: Future[DefaultDB]) {

  import com.hamstoo.utils._
  val log: Logger = Logger(classOf[MongoMarksDao])

  private val futColl: Future[BSONCollection] = db map (_ collection "entries")

  // reduce size of existing `urlPrfx`s down to URL_PREFIX_LENGTH to prevent indexes below from being too large
  // and causing exceptions when trying to update marks with reprIds (version 0.9.16)
  for {
    c <- futColl
    sel = d :~ "$where" -> s"Object.bsonsize({$URLPRFX:this.$URLPRFX})>$URL_PREFIX_LENGTH+19"
    longPfxed <- c.find(sel).coll[Mark, Seq]()
    _ = log.info(s"Updating ${longPfxed.size} `Mark.urlPrfx`s to length $URL_PREFIX_LENGTH bytes")
    _ <- Future.sequence { longPfxed.map { m => // urlPrfx will have been overwritten upon `Mark` construction
        c.update(d :~ ID -> m.id :~ TIMEFROM -> m.timeFrom, d :~ "$set" -> (d :~ URLPRFX -> m.urlPrfx))
    }}
  } yield ()

  /* Indexes with names for this mongo collection: */
  private val indxs: Map[String, Index] =
    Index(USR -> Ascending :: Nil) % s"bin-$USR-1" ::
    Index(TIMETHRU -> Ascending :: Nil) % s"bin-$TIMETHRU-1" ::
    /* Following two indexes are set to unique to prevent messing up timeline of entry states. */
    Index(ID -> Ascending :: TIMEFROM -> Ascending :: Nil, unique = true) % s"bin-$ID-1-$TIMEFROM-1-uniq" ::
    Index(ID -> Ascending :: TIMETHRU -> Ascending :: Nil, unique = true) % s"bin-$ID-1-$TIMETHRU-1-uniq" ::
    Index(URLPRFX -> Ascending :: PUBREPR -> Ascending :: Nil) % s"bin-$URLPRFX-1-$PUBREPR-1" ::
    Index(URLPRFX -> Ascending :: PRVREPR -> Ascending :: Nil) % s"bin-$URLPRFX-1-$PRVREPR-1" ::
    Index(s"$MARK.$SUBJ" -> Text :: s"$MARK.$TAGS" -> Text :: s"$MARK.$COMNT" -> Text :: Nil) %
      s"txt-$MARK.$SUBJ-$MARK.$TAGS-$MARK.$COMNT" ::
    Index(s"$MARK.$TAGS" -> Ascending :: Nil) % s"bin-$MARK.$TAGS-1" ::
    Nil toMap

  futColl map (_.indexesManager ensure indxs)

  /** Saves a mark to the storage or updates if the user already has a mark with such URL. */
<<<<<<< HEAD
  def insert(mark: Mark): Future[Mark] = {
    log.debug(s"Inserting mark: ${mark.id}")

    for {
        c <- futColl
      wr <- c insert mark
      _ <- wr failIfError;
      _ = log.debug(s"Inserted mark ${mark.id}")
    } yield {
      log.debug(s"Mark: ${mark.id} successfully inserted")
      mark
    }
  }
=======
  def insert(mark: Mark): Future[Mark] = for {
    c <- futColl
    now = DateTime.now.getMillis
    wr <- c insert mark
    _ <- wr.failIfError;
      _ = logger.debug(s"Inserted mark ${mark.id}")
  } yield mark
>>>>>>> 5d4229f0

  /**
    * Inserts existing marks from a stream.  If they are duplicates of pre-existing marks, repr-engine will
    * merge them.
    */
  def insertStream(marks: Stream[Mark]): Future[Int] = {
    log.debug(s"Inserting stream of marks")

    for {
      c <- futColl
      now = DateTime.now.getMillis
      ms = marks map(_.copy(timeFrom = now)) map Mark.entryBsonHandler.write // map each mark into a `BSONDocument`
      wr <- c bulkInsert(ms, ordered = false)
    } yield {
      val count = wr.totalN
      log.debug(s"$count marks were successfully inserted")
      count
    }
  }

  /** Retrieves a mark by user and ID, None if not found.  Retrieves current mark unless timeThru is specified. */
  def retrieve(user: UUID, id: String, timeThru: Long = INF_TIME): Future[Option[Mark]] = {
    log.debug(s"Retrieving mark for uuid: $user and id: $id")
    for {
      c <- futColl
      optEnt <- (c find d :~ USR -> user :~ ID -> id :~ TIMETHRU -> timeThru).one[Mark]
    } yield {
      log.debug(s"$optEnt was successfully retrieved")
      optEnt
    }
  }

  /** Retrieves all current marks for the user, sorted by `timeFrom` descending. */
  def retrieve(user: UUID): Future[Seq[Mark]] = {
    log.debug(s"Retrieving marks by uuid: $user")
    for {
      c <- futColl
      seq <- c.find(d :~ USR -> user :~ curnt).sort(d :~ TIMEFROM -> -1).coll[Mark, Seq]()
    } yield {
        log.debug(s"${seq.size} marks were successfully retrieved")
        seq
    }
  }

  /** Retrieves all marks by ID, including previous versions, sorted by `timeFrom` descending. */
  def retrieveAllById(id: String): Future[Seq[Mark]] = {
    log.debug(s"Retrieving all marks by id: $id")
    for {
      c <- futColl
      seq <- c.find(d :~ ID -> id).sort(d :~ TIMEFROM -> -1).coll[Mark, Seq]()
    } yield {
        log.debug(s"${seq.size} marks were successfully retrieved by id")
        seq
    }
  }

  /**
    * Retrieves a current mark by user and URL, None if not found.  This is used in the Chrome extension via the
    * backend's `MarksController` to quickly get the mark for an active tab.  Eventually we'll probably want to
    * implement more complex logic based on representations similar to repr-engine's `dupSearch`.
    */
  def retrieveByUrl(url: String, user: UUID): Future[Option[Mark]] = {
    log.debug(s"Retrieving marks by url: $url and uuid: $user")
    for {
      c <- futColl
      seq <- (c find d :~ USR -> user :~ URLPRFX -> url.binaryPrefix :~ curnt).coll[Mark, Seq]()
    } yield {
      val optMark = seq find (_.mark.url.contains(url))
      log.debug(s"$optMark mark was successfully retrieved")
      optMark
    }
  }

  /** Retrieves all current marks for the user, constrained by a list of tags. Mark must have all tags to qualify. */
  def retrieveTagged(user: UUID, tags: Set[String]): Future[Seq[Mark]] = {
    log.debug(s"Retrieve tagged marks for uuid: $user and tags: $tags")
    for {
      c <- futColl
      sel = d :~ USR -> user :~ s"$MARK.$TAGS" -> (d :~ "$all" -> tags) :~ curnt
      seq <- (c find sel sort d :~ TIMEFROM -> -1).coll[Mark, Seq]()
    } yield {
      log.debug(s"${seq.size} tagged marks were successfully retrieved")
      seq
    }
  }

  /**
    * Retrieves all current marks with representations for the user, constrained by a list of tags. Mark must have
    * all tags to qualify.
    */
  def retrieveRepred(user: UUID, tags: Set[String]): Future[Seq[Mark]] = {
    log.debug(s"Retrieve repred marks for user: $user and tags: $tags")
    for {
      c <- futColl
      exst = d :~ "$exists" -> true :~ "$ne" -> ""
      sel0 = d :~ USR -> user :~ curnt :~ "$or" -> BSONArray(d :~ PUBREPR -> exst, d :~ PRVREPR -> exst)
      sel1 = if (tags.isEmpty) sel0 else sel0 :~ s"$MARK.$TAGS" -> (d :~ "$all" -> tags)
      seq <- (c find sel1).coll[Mark, Seq]()
    } yield {
      log.debug(s"${seq.size} repred marks were successfully retrieved")
      seq
    }
  }

  /** Retrieves all tags existing in current marks for the user. */
  def retrieveTags(user: UUID): Future[Set[String]] = {
    log.debug(s"Retrieve tags for user: $user")
    for {
      c <- futColl
      sel = d :~ USR -> user :~ curnt
      set <- (c find sel projection d :~ s"$MARK.$TAGS" -> 1 :~ "_id" -> 0).coll[BSONDocument, Set]()
    } yield for {
      d <- set
      ts <- d.getAs[BSONDocument](MARK).get.getAs[Set[String]](TAGS) getOrElse Set.empty
    } yield {
      log.debug(s"$ts tags were successfully retrieved")
      ts
    }
  }

  /**
    * Executes a search using text index with sorting in user's marks, constrained by tags. Mark state must be
    * current and have all tags to qualify.
    */
  def search(user: UUID, query: String, tags: Set[String]): Future[Seq[Mark]] = {
    log.debug(s"Searching for marks for user: $user by text query: $query and tags: $tags")
    for {
      c <- futColl
      sel0 = d :~ USR -> user :~ curnt
      sel1 = if (tags.isEmpty) sel0 else sel0 :~ s"$MARK.$TAGS" -> (d :~ "$all" -> tags)
      pjn = d :~ SCORE -> (d :~ "$meta" -> "textScore")
      seq <- c.find(sel1 :~ "$text" -> (d :~ "$search" -> query), pjn).sort(pjn).coll[Mark, Seq]()
    } yield {
      log.debug(s"${seq.size} marks were successfully retrieved")
      seq
    }
  }

  /**
    * Updates current state of a mark with user-provided MarkData, looking the mark up by user and ID.
    * Returns new current mark state.  Do not attempt to use this function to update non-user-provided data
    * fields (i.e. non-MarkData).
    */
<<<<<<< HEAD
  def update(user: UUID, id: String, mdata: MarkData, now: Long = DateTime.now.getMillis): Future[Mark] = {
    log.debug(s"Updating mark for user: $user and id: $id")
    for {
      c <- futColl
      sel = d :~ USR -> user :~ ID -> id :~ curnt
      wr <- c findAndUpdate(sel, d :~ "$set" -> (d :~ TIMETHRU -> now), fetchNewObject = true)
      oldMk <- wr.result[Mark].map(Future.successful).getOrElse(
        Future.failed(new Exception(s"MongoMarksDao.update1: unable to findAndUpdate mark ID $id")))
      // if the URL has changed then discard the old public repr (only the public one though as the private one is
      // based on private user content that was only available from the browser extension at the time the user first
      // created it)
      pubRp = if (mdata.url == oldMk.mark.url) oldMk.pubRepr else None
      newMk = oldMk.copy(mark = mdata, pubRepr = pubRp, timeFrom = now, timeThru = Long.MaxValue)
      wr <- c insert newMk
      _ <- wr failIfError
    } yield {
      log.debug("Mark was successfully updated")
      newMk
    }
  }
=======
  def update(user: UUID, id: String, mdata: MarkData): Future[Mark] = for {
    c <- futColl
    sel = d :~ USR -> user :~ ID -> id :~ curnt
    now: Long = DateTime.now.getMillis
    wr <- c.findAndUpdate(sel, d :~ "$set" -> (d :~ TIMETHRU -> now))
    oldMk <- wr.result[Mark].map(Future.successful).getOrElse(
      Future.failed(new Exception(s"MongoMarksDao.update: unable to find mark $id")))
    // if the URL has changed then discard the old public repr (only the public one though as the private one is
    // based on private user content that was only available from the browser extension at the time the user first
    // created it)
    pubRp = if (mdata.url == oldMk.mark.url) oldMk.pubRepr else None
    newMk = oldMk.copy(mark = mdata, pubRepr = pubRp, timeFrom = now, timeThru = INF_TIME)
    wr <- c.insert(newMk)
    _ <- wr.failIfError
  } yield newMk
>>>>>>> 5d4229f0

  /**
    * Merge two marks by setting their `timeFrom`s to the time of execution and inserting a new mark with the
    * same `timeThru`.
    */
<<<<<<< HEAD
  def merge(oldMark: Mark, newMark: Mark, now: Long = DateTime.now.getMillis): Future[Mark] = {
    log.debug(s"Merging mark: $oldMark and $newMark")
    for {
      c <- futColl
      _ <- delete(newMark.userId, Seq(newMark.id), now = now, mergeId = Some(oldMark.id))
      mergedMk = oldMark.merge(newMark)
      updatedMk <- this.update(mergedMk.userId, mergedMk.id, mergedMk.mark, now = now)
    } yield {
      log.debug(s"Marks were successfully merged into $updatedMk")
      updatedMk
    }
  }
=======
  def merge(oldMark: Mark, newMark: Mark, now: Long = DateTime.now.getMillis): Future[Mark] = for {
    c <- futColl
    _ <- delete(newMark.userId, Seq(newMark.id), now = now, mergeId = Some(oldMark.id))
    mergedMk = oldMark.merge(newMark)

    // this was formerly (2017-10-18) a bug as it doesn't affect any of the non-MarkData fields
    //updatedMk <- this.update(mergedMk.userId, mergedMk.id, mergedMk.mark, now = now)

    sel = d :~ USR -> mergedMk.userId :~ ID -> mergedMk.id :~ curnt
    wr <- c.update(sel, d :~ "$set" -> (d :~ TIMETHRU -> now))
    _ <- wr.failIfError

    newMk = mergedMk.copy(timeFrom = now, timeThru = INF_TIME)
    wr <- c.insert(newMk)
    _ <- wr.failIfError

  } yield newMk
>>>>>>> 5d4229f0

  /** Process the file into a Page instance and add it to the Mark in the database. */
  def addFilePage(userId: UUID, markId: String, file: TemporaryFile): Future[Unit] = {
    val page = Page(Files.readAllBytes(file))
    addPageSource(userId, markId, page)
  }

  /** Appends provided string to mark's array of page sources. */
<<<<<<< HEAD
  def addPageSource(user: UUID, id: String, page: Page): Future[Unit] = {
    log.debug(s"Adding page: $page for user: $user and id: $id")
    for {
      c <- futColl
      wr <- c update(d :~ USR -> user :~ ID -> id :~ curnt, d :~ "$set" -> (d :~ PAGE -> page))
      _ <- wr failIfError
    } yield log.debug(s"Page: $page was successfully added")
  }
=======
  def addPageSource(user: UUID, id: String, page: Page): Future[Unit] = for {
    c <- futColl
    wr <- c.findAndUpdate(d :~ USR -> user :~ ID -> id :~ curnt, d :~ "$set" -> (d :~ PAGE -> page))

    _ <- if (wr.lastError.exists(_.n == 1)) Future.successful {} else {
      logger.error(s"Unable to findAndUpdate mark $id's page source; wr.lastError = ${wr.lastError.get}")
      Future.failed(new Exception("MongoMarksDao.addPageSource"))
    }

    m = wr.result[Mark].get
    _ = if (m.privRepr.isDefined) logger.warn(s"Adding page source for mark ${m.id} (${m.timeFrom}) that already has a private representation ${m.privRepr.get}, which will eventually be overwritten")
  } yield ()
>>>>>>> 5d4229f0

  /**
    * Renames one tag in all user's marks that have it.
    * Returns updated mark states number.
    */
<<<<<<< HEAD
  def updateTag(user: UUID, tag: String, rename: String): Future[Int] = {
    log.debug(s"Updating tag: $tag for user: $user")
    for {
      c <- futColl
      sel = d :~ USR -> user :~ s"$MARK.$TAGS" -> tag
      wr <- c update(sel, d :~ "$set" -> (d :~ s"$MARK.$TAGS.$$" -> rename), multi = true)
      _ <- wr failIfError
    } yield {
      val count = wr.nModified
      log.debug(s"$count marks tag's were successfully updated")
      count
    }
  }
=======
  def updateTag(user: UUID, tag: String, rename: String): Future[Int] = for {
    c <- futColl
    sel = d :~ USR -> user :~ s"$MARK.$TAGS" -> tag
    wr <- c update(sel, d :~ "$set" -> (d :~ s"$MARK.$TAGS.$$" -> rename), multi = true)
    _ <- wr.failIfError
  } yield wr.nModified
>>>>>>> 5d4229f0

  /** Appends `time` to either `.tabVisible` or `.tabBground` array of a mark. */
  def addTiming(user: UUID, id: String, time: RangeMils, foreground: Boolean): Future[Unit] = for {
    c <- futColl
    sel = d :~ USR -> user :~ ID -> id :~ curnt
    wr <- c update(sel, d :~ "$push" -> (d :~ s"$AUX.${if (foreground) TABVIS else TABBG}" -> time))
    _ <- wr.failIfError
  } yield ()

  /**
    * Updates all user's marks with new user id, effectively moving them to another user.
    * Returns the number of mark states moved.
    */
<<<<<<< HEAD
  def move(thisUser: UUID, thatUser: UUID): Future[Int] = {
    log.debug(s"Moving marks from user: $thisUser to user: $thatUser")
    for {
      c <- futColl
      wr <- c update(d :~ USR -> thatUser, d :~ "$set" -> (d :~ USR -> thisUser), multi = true)
      _ <- wr failIfError
    } yield {
      val count = wr.nModified
      log.debug(s"$count were successfully moveed from user: $thisUser to user: $thatUser")
      count
    }
  }

  /** Updates `timeThru` of a set of current marks (selected by user and a list of IDs) to time of execution. */
  def delete(user: UUID,
             ids: Seq[String],
             now: Long = DateTime.now.getMillis,
             mergeId: Option[String] = None): Future[Int] = {

    log.debug(s"Deleting marks for user: $user")

    for {
      c <- futColl
      sel = d :~ USR -> user :~ ID -> (d :~ "$in" -> ids) :~ curnt
      mrg = mergeId.map(d :~ MERGEID -> _).getOrElse(d)
      wr <- c update(sel, d :~ "$set" -> (d :~ TIMETHRU -> now :~ mrg), multi = true)
      _ <- wr failIfError
    } yield {
      val count = wr.nModified
      log.debug(s"$count were successfully deleted")
      count
    }
  }
=======
  def move(thisUser: UUID, thatUser: UUID): Future[Int] = for {
    c <- futColl
    wr <- c update(d :~ USR -> thatUser, d :~ "$set" -> (d :~ USR -> thisUser), multi = true)
    _ <- wr.failIfError
  } yield wr.nModified

  /** Updates `timeThru` of a set of current marks (selected by user and a list of IDs) to time of execution. */
  def delete(user: UUID, ids: Seq[String], now: Long = DateTime.now.getMillis, mergeId: Option[String] = None):
                                                                          Future[Int] = for {
    c <- futColl
    sel = d :~ USR -> user :~ ID -> (d :~ "$in" -> ids) :~ curnt
    mrg = mergeId.map(d :~ MERGEID -> _).getOrElse(d)
    wr <- c update(sel, d :~ "$set" -> (d :~ TIMETHRU -> now :~ mrg), multi = true)
    _ <- wr.failIfError
  } yield wr.nModified
>>>>>>> 5d4229f0

  def delete(usr: UUID, id: String): Future[Unit] = for {
    c <- futColl
    wr <- c update(d :~ USR -> usr :~ ID -> id :~ curnt, d :~ "$set" -> (d :~ TIMETHRU -> DateTime.now.getMillis))
    _ <- wr failIfError
  } yield ()

  /** Removes a tag from all user's marks that have it. */
<<<<<<< HEAD
  def deleteTag(user: UUID, tag: String): Future[Int] = {
    log.debug(s"Deleting tag: $tag from all user's marks for user: $user")
    for {
      c <- futColl
      sel = d :~ USR -> user :~ s"$MARK.$TAGS" -> tag
      wr <- c update(sel, d :~ "$pull" -> (d :~ s"$MARK.$TAGS" -> tag), multi = true)
      _ <- wr failIfError
    } yield {
      val count = wr.nModified
      log.debug(s"Tag: $tag was removed from $count marks")
      count
    }
  }

  /** Adds a set of tags to each current mark from a list of IDs. */
  def tag(user: UUID, ids: Seq[String], tags: Set[String]): Future[Int] = {
    log.debug(s"Adding tags to marks for user: $user")
    for {
      c <- futColl
      sel = d :~ USR -> user :~ ID -> (d :~ "$in" -> ids) :~ curnt
      wr <- c update(sel, d :~ "$push" -> (d :~ s"$MARK.$TAGS" -> (d :~ "$each" -> tags)), multi = true)
      _ <- wr failIfError
    } yield {
      val count = wr.nModified
      log.debug(s"Tags were added to $count marks")
      count
    }
  }
=======
  def deleteTag(user: UUID, tag: String): Future[Int] = for {
    c <- futColl
    sel = d :~ USR -> user :~ s"$MARK.$TAGS" -> tag
    wr <- c update(sel, d :~ "$pull" -> (d :~ s"$MARK.$TAGS" -> tag), multi = true)
    _ <- wr.failIfError
  } yield wr.nModified

  /** Adds a set of tags to each current mark from a list of IDs. */
  def tag(user: UUID, ids: Seq[String], tags: Set[String]): Future[Int] = for {
    c <- futColl
    sel = d :~ USR -> user :~ ID -> (d :~ "$in" -> ids) :~ curnt
    wr <- c update(sel, d :~ "$push" -> (d :~ s"$MARK.$TAGS" -> (d :~ "$each" -> tags)), multi = true)
    _ <- wr.failIfError
  } yield wr.nModified
>>>>>>> 5d4229f0

  /** Removes a set of tags from each current mark from a list of IDs if they have any of the tags. */
  def untag(user: UUID, ids: Seq[String], tags: Set[String]): Future[Int] = {
    log.debug(s"Removing tags from marks for user: $user")
    for {
      c <- futColl
      sel = d :~ USR -> user :~ ID -> (d :~ "$in" -> ids) :~ curnt
      wr <- c update(sel, d :~ "$pull" -> (d :~ s"$MARK.$TAGS" -> (d :~ "$in" -> tags)), multi = true)
    } yield {
      val count = wr.nModified
      log.debug(s"Tags were removed from $count marks")
      count
    }
  }

  /** Retrieves a list of n marks that require representations. Intentionally not filtering for `curnt` marks. */
  def findMissingReprs(n: Int): Future[Seq[Mark]] = {
    log.debug("Finding marks with missing public representation")
    for {
      c <- futColl
      sel = d :~ URLPRFX -> (d :~ "$exists" -> true) :~ URLPRFX -> (d :~ "$ne" -> "".getBytes) :~
        // note that this can result in the overwrite of a `privRepr` if both it and `page` exist
        "$or" -> BSONArray(d :~ PUBREPR -> (d :~ "$exists" -> false), d :~ s"$PAGE" -> (d :~ "$exists" -> true))
      seq <- c.find(sel).coll[Mark, Seq](n)
    } yield {
      log.debug(s"${seq.size} marks without pub repr were retrieved")
      seq
    }
  }

  /**
    * Updates a mark state with provided representation id. this method is typically called as a result
    * of findMissingReprs, so if the latter is picking up non-`curnt` marks, then the former needs to be also, o/w
    * repr-engine's MongoClient.refresh could get stuck hopelessly trying to assign reprs to the same non-current
    * marks over and over.
    */
<<<<<<< HEAD
  def updatePublicReprId(id: String, timeFrom: Long, reprId: String): Future[Unit] = {
    log.debug(s"Updating mark $id with public representation ID $reprId")

    for {
      c <- futColl
      sel = d :~ ID -> id :~ TIMEFROM -> timeFrom
      wr <- c update(sel, d :~ "$set" -> (d :~ PUBREPR -> reprId))
      _ <- wr failIfError;
      _ = log.debug(s"Updated mark $id with public representation ID $reprId")
    } yield ()
  }
=======
  def updatePublicReprId(id: String, timeFrom: Long, reprId: String): Future[Unit] = for {
    c <- futColl
    sel = d :~ ID -> id :~ TIMEFROM -> timeFrom
    wr <- c update(sel, d :~ "$set" -> (d :~ PUBREPR -> reprId))
    _ <- wr.failIfError;
    _ = logger.debug(s"Updated mark $id with public representation ID $reprId")
  } yield ()
>>>>>>> 5d4229f0

  /**
    * Updates a mark state with provided private representation id and clears out processed page source. this method is
    * typically called as a result of findMissingReprs, so if the latter is picking up non-`curnt` marks, then the
    * former needs to be also, o/w repr-engine's MongoClient.refresh could get stuck hopelessly trying to assign
    * reprs to the same non-current marks over and over.
    *
    * @param user     - user ID of mark's owner; serves as a safeguard against inadvertent private content mixups
    * @param id       - mark ID
    * @param timeFrom - mark version timestamp
    * @param reprId    - representation ID
    * @param page     - processed page source to clear out from the mark
    */
  def updatePrivateReprId(user: UUID, id: String, timeFrom: Long, reprId: String, page: Page): Future[Unit] = for {
    c <- futColl
    sel = d :~ ID -> id :~ TIMEFROM -> timeFrom

    // writes new private representation ID into the mark and retrieves updated document in the result
    wr <- c findAndUpdate(sel, d :~ "$set" -> (d :~ PRVREPR -> reprId), fetchNewObject = true)

    _ <- if (wr.lastError.exists(_.n == 1)) Future.successful {} else {
      log.warn(s"Unable to findAndUpdate mark $id's (timeFrom = $timeFrom) private representation to $reprId; wr.lastError = ${wr.lastError.get}")
      Future.failed(new Exception("MongoMarksDao.updatePrivateReprId"))
    }

    // this will "NoSuchElementException: None.get" when `get` is called if `wr.result[Mark]` is None
    mk = wr.result[Mark].get

    // removes page source from the mark in case it's the same as the one processed
    _ <- if (mk.page.contains(page)) for {
      wr <- c update(sel, d :~ "$unset" -> (d :~ PAGE -> 1))
      _ <- wr.failIfError
    } yield () else Future.successful {}

    _ = log.debug(s"Updated mark $id with private representation ID $reprId")
  } yield ()
<<<<<<< HEAD

  def delete(usr: UUID, id: String): Future[Unit] = {
    log.debug(s"Deleting mark for user: $usr and id: $id")
    for {
      c <- futColl
      wr <- c update(d :~ USR -> usr :~ ID -> id :~ curnt, d :~ "$set" -> (d :~ TIMETHRU -> DateTime.now.getMillis))
      _ <- wr failIfError
    } yield ()
  }
=======
>>>>>>> 5d4229f0
}<|MERGE_RESOLUTION|>--- conflicted
+++ resolved
@@ -56,29 +56,18 @@
   futColl map (_.indexesManager ensure indxs)
 
   /** Saves a mark to the storage or updates if the user already has a mark with such URL. */
-<<<<<<< HEAD
   def insert(mark: Mark): Future[Mark] = {
     log.debug(s"Inserting mark: ${mark.id}")
 
     for {
         c <- futColl
       wr <- c insert mark
-      _ <- wr failIfError;
-      _ = log.debug(s"Inserted mark ${mark.id}")
+      _ <- wr failIfError
     } yield {
       log.debug(s"Mark: ${mark.id} successfully inserted")
       mark
     }
   }
-=======
-  def insert(mark: Mark): Future[Mark] = for {
-    c <- futColl
-    now = DateTime.now.getMillis
-    wr <- c insert mark
-    _ <- wr.failIfError;
-      _ = logger.debug(s"Inserted mark ${mark.id}")
-  } yield mark
->>>>>>> 5d4229f0
 
   /**
     * Inserts existing marks from a stream.  If they are duplicates of pre-existing marks, repr-engine will
@@ -130,8 +119,8 @@
       c <- futColl
       seq <- c.find(d :~ ID -> id).sort(d :~ TIMEFROM -> -1).coll[Mark, Seq]()
     } yield {
-        log.debug(s"${seq.size} marks were successfully retrieved by id")
-        seq
+      log.debug(s"${seq.size} marks were successfully retrieved by id")
+      seq
     }
   }
 
@@ -222,28 +211,6 @@
     * Returns new current mark state.  Do not attempt to use this function to update non-user-provided data
     * fields (i.e. non-MarkData).
     */
-<<<<<<< HEAD
-  def update(user: UUID, id: String, mdata: MarkData, now: Long = DateTime.now.getMillis): Future[Mark] = {
-    log.debug(s"Updating mark for user: $user and id: $id")
-    for {
-      c <- futColl
-      sel = d :~ USR -> user :~ ID -> id :~ curnt
-      wr <- c findAndUpdate(sel, d :~ "$set" -> (d :~ TIMETHRU -> now), fetchNewObject = true)
-      oldMk <- wr.result[Mark].map(Future.successful).getOrElse(
-        Future.failed(new Exception(s"MongoMarksDao.update1: unable to findAndUpdate mark ID $id")))
-      // if the URL has changed then discard the old public repr (only the public one though as the private one is
-      // based on private user content that was only available from the browser extension at the time the user first
-      // created it)
-      pubRp = if (mdata.url == oldMk.mark.url) oldMk.pubRepr else None
-      newMk = oldMk.copy(mark = mdata, pubRepr = pubRp, timeFrom = now, timeThru = Long.MaxValue)
-      wr <- c insert newMk
-      _ <- wr failIfError
-    } yield {
-      log.debug("Mark was successfully updated")
-      newMk
-    }
-  }
-=======
   def update(user: UUID, id: String, mdata: MarkData): Future[Mark] = for {
     c <- futColl
     sel = d :~ USR -> user :~ ID -> id :~ curnt
@@ -259,26 +226,11 @@
     wr <- c.insert(newMk)
     _ <- wr.failIfError
   } yield newMk
->>>>>>> 5d4229f0
 
   /**
     * Merge two marks by setting their `timeFrom`s to the time of execution and inserting a new mark with the
     * same `timeThru`.
     */
-<<<<<<< HEAD
-  def merge(oldMark: Mark, newMark: Mark, now: Long = DateTime.now.getMillis): Future[Mark] = {
-    log.debug(s"Merging mark: $oldMark and $newMark")
-    for {
-      c <- futColl
-      _ <- delete(newMark.userId, Seq(newMark.id), now = now, mergeId = Some(oldMark.id))
-      mergedMk = oldMark.merge(newMark)
-      updatedMk <- this.update(mergedMk.userId, mergedMk.id, mergedMk.mark, now = now)
-    } yield {
-      log.debug(s"Marks were successfully merged into $updatedMk")
-      updatedMk
-    }
-  }
-=======
   def merge(oldMark: Mark, newMark: Mark, now: Long = DateTime.now.getMillis): Future[Mark] = for {
     c <- futColl
     _ <- delete(newMark.userId, Seq(newMark.id), now = now, mergeId = Some(oldMark.id))
@@ -296,7 +248,6 @@
     _ <- wr.failIfError
 
   } yield newMk
->>>>>>> 5d4229f0
 
   /** Process the file into a Page instance and add it to the Mark in the database. */
   def addFilePage(userId: UUID, markId: String, file: TemporaryFile): Future[Unit] = {
@@ -305,16 +256,6 @@
   }
 
   /** Appends provided string to mark's array of page sources. */
-<<<<<<< HEAD
-  def addPageSource(user: UUID, id: String, page: Page): Future[Unit] = {
-    log.debug(s"Adding page: $page for user: $user and id: $id")
-    for {
-      c <- futColl
-      wr <- c update(d :~ USR -> user :~ ID -> id :~ curnt, d :~ "$set" -> (d :~ PAGE -> page))
-      _ <- wr failIfError
-    } yield log.debug(s"Page: $page was successfully added")
-  }
-=======
   def addPageSource(user: UUID, id: String, page: Page): Future[Unit] = for {
     c <- futColl
     wr <- c.findAndUpdate(d :~ USR -> user :~ ID -> id :~ curnt, d :~ "$set" -> (d :~ PAGE -> page))
@@ -327,13 +268,11 @@
     m = wr.result[Mark].get
     _ = if (m.privRepr.isDefined) logger.warn(s"Adding page source for mark ${m.id} (${m.timeFrom}) that already has a private representation ${m.privRepr.get}, which will eventually be overwritten")
   } yield ()
->>>>>>> 5d4229f0
 
   /**
     * Renames one tag in all user's marks that have it.
     * Returns updated mark states number.
     */
-<<<<<<< HEAD
   def updateTag(user: UUID, tag: String, rename: String): Future[Int] = {
     log.debug(s"Updating tag: $tag for user: $user")
     for {
@@ -347,14 +286,6 @@
       count
     }
   }
-=======
-  def updateTag(user: UUID, tag: String, rename: String): Future[Int] = for {
-    c <- futColl
-    sel = d :~ USR -> user :~ s"$MARK.$TAGS" -> tag
-    wr <- c update(sel, d :~ "$set" -> (d :~ s"$MARK.$TAGS.$$" -> rename), multi = true)
-    _ <- wr.failIfError
-  } yield wr.nModified
->>>>>>> 5d4229f0
 
   /** Appends `time` to either `.tabVisible` or `.tabBground` array of a mark. */
   def addTiming(user: UUID, id: String, time: RangeMils, foreground: Boolean): Future[Unit] = for {
@@ -368,7 +299,6 @@
     * Updates all user's marks with new user id, effectively moving them to another user.
     * Returns the number of mark states moved.
     */
-<<<<<<< HEAD
   def move(thisUser: UUID, thatUser: UUID): Future[Int] = {
     log.debug(s"Moving marks from user: $thisUser to user: $thatUser")
     for {
@@ -402,32 +332,8 @@
       count
     }
   }
-=======
-  def move(thisUser: UUID, thatUser: UUID): Future[Int] = for {
-    c <- futColl
-    wr <- c update(d :~ USR -> thatUser, d :~ "$set" -> (d :~ USR -> thisUser), multi = true)
-    _ <- wr.failIfError
-  } yield wr.nModified
-
-  /** Updates `timeThru` of a set of current marks (selected by user and a list of IDs) to time of execution. */
-  def delete(user: UUID, ids: Seq[String], now: Long = DateTime.now.getMillis, mergeId: Option[String] = None):
-                                                                          Future[Int] = for {
-    c <- futColl
-    sel = d :~ USR -> user :~ ID -> (d :~ "$in" -> ids) :~ curnt
-    mrg = mergeId.map(d :~ MERGEID -> _).getOrElse(d)
-    wr <- c update(sel, d :~ "$set" -> (d :~ TIMETHRU -> now :~ mrg), multi = true)
-    _ <- wr.failIfError
-  } yield wr.nModified
->>>>>>> 5d4229f0
-
-  def delete(usr: UUID, id: String): Future[Unit] = for {
-    c <- futColl
-    wr <- c update(d :~ USR -> usr :~ ID -> id :~ curnt, d :~ "$set" -> (d :~ TIMETHRU -> DateTime.now.getMillis))
-    _ <- wr failIfError
-  } yield ()
 
   /** Removes a tag from all user's marks that have it. */
-<<<<<<< HEAD
   def deleteTag(user: UUID, tag: String): Future[Int] = {
     log.debug(s"Deleting tag: $tag from all user's marks for user: $user")
     for {
@@ -456,22 +362,6 @@
       count
     }
   }
-=======
-  def deleteTag(user: UUID, tag: String): Future[Int] = for {
-    c <- futColl
-    sel = d :~ USR -> user :~ s"$MARK.$TAGS" -> tag
-    wr <- c update(sel, d :~ "$pull" -> (d :~ s"$MARK.$TAGS" -> tag), multi = true)
-    _ <- wr.failIfError
-  } yield wr.nModified
-
-  /** Adds a set of tags to each current mark from a list of IDs. */
-  def tag(user: UUID, ids: Seq[String], tags: Set[String]): Future[Int] = for {
-    c <- futColl
-    sel = d :~ USR -> user :~ ID -> (d :~ "$in" -> ids) :~ curnt
-    wr <- c update(sel, d :~ "$push" -> (d :~ s"$MARK.$TAGS" -> (d :~ "$each" -> tags)), multi = true)
-    _ <- wr.failIfError
-  } yield wr.nModified
->>>>>>> 5d4229f0
 
   /** Removes a set of tags from each current mark from a list of IDs if they have any of the tags. */
   def untag(user: UUID, ids: Seq[String], tags: Set[String]): Future[Int] = {
@@ -508,7 +398,6 @@
     * repr-engine's MongoClient.refresh could get stuck hopelessly trying to assign reprs to the same non-current
     * marks over and over.
     */
-<<<<<<< HEAD
   def updatePublicReprId(id: String, timeFrom: Long, reprId: String): Future[Unit] = {
     log.debug(s"Updating mark $id with public representation ID $reprId")
 
@@ -520,15 +409,6 @@
       _ = log.debug(s"Updated mark $id with public representation ID $reprId")
     } yield ()
   }
-=======
-  def updatePublicReprId(id: String, timeFrom: Long, reprId: String): Future[Unit] = for {
-    c <- futColl
-    sel = d :~ ID -> id :~ TIMEFROM -> timeFrom
-    wr <- c update(sel, d :~ "$set" -> (d :~ PUBREPR -> reprId))
-    _ <- wr.failIfError;
-    _ = logger.debug(s"Updated mark $id with public representation ID $reprId")
-  } yield ()
->>>>>>> 5d4229f0
 
   /**
     * Updates a mark state with provided private representation id and clears out processed page source. this method is
@@ -565,7 +445,6 @@
 
     _ = log.debug(s"Updated mark $id with private representation ID $reprId")
   } yield ()
-<<<<<<< HEAD
 
   def delete(usr: UUID, id: String): Future[Unit] = {
     log.debug(s"Deleting mark for user: $usr and id: $id")
@@ -575,6 +454,4 @@
       _ <- wr failIfError
     } yield ()
   }
-=======
->>>>>>> 5d4229f0
 }