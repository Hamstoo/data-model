--- conflicted
+++ resolved
@@ -6,6 +6,7 @@
 import com.hamstoo.models.Mark._
 import com.hamstoo.models.Shareable.{N_SHARED_FROM, N_SHARED_TO, SHARED_WITH}
 import com.hamstoo.models._
+import com.hamstoo.utils.d
 import play.api.Logger
 import play.api.libs.Files.TemporaryFile
 import reactivemongo.api.DefaultDB
@@ -47,14 +48,9 @@
     Index(ID -> Ascending :: TIMETHRU -> Ascending :: Nil, unique = true) % s"bin-$ID-1-$TIMETHRU-1-uniq" ::
     // findMissingReprs indexes
     Index(PUBREPR -> Ascending :: Nil, partialFilter = Some(d :~ curnt)) % s"bin-$PUBREPR-1-partial-$TIMETHRU" ::
-<<<<<<< HEAD
 //    Index(PRVREPR -> Ascending :: Nil, partialFilter = Some(d :~ curnt :~ PAGE -> (d :~ "$exists" -> true))) %
 //      s"bin-$PRVREPR-1-partial-$TIMETHRU-$PAGE" ::
-=======
-    Index(PRVREPR -> Ascending :: Nil, partialFilter = Some(d :~ curnt :~ PAGE -> (d :~ "$exists" -> true))) %
-      s"bin-$PRVREPR-1-partial-$TIMETHRU-$PAGE" ::
     Index(USRREPR -> Ascending :: Nil, partialFilter = Some(d :~ curnt)) % s"bin-$USRREPR-1-partial-$TIMETHRU" ::
->>>>>>> 32ba996f
     // findMissingExpectedRatings (partial) indexes
     Index(PUBESTARS -> Ascending :: Nil, partialFilter = Some(d :~ curnt :~ PUBREPR -> (d :~ "$exists" -> true))) %
       s"bin-$PUBESTARS-1-partial-$TIMETHRU-$PUBREPR" ::
@@ -95,14 +91,8 @@
     for {
       c <- dbColl()
       now = TIME_NOW
-<<<<<<< HEAD
-      // why we need to update timeFrom?
-      ms = marks map(_.copy(timeFrom = now)) map Mark.entryBsonHandler.write // map each mark into a `BSONDocument`
-      wr <- c bulkInsert(ms, ordered = false)
-=======
       ms = marks.map(_.copy(timeFrom = now)).map(Mark.entryBsonHandler.write) // map each mark into a `BSONDocument`
       wr <- c.bulkInsert(ms, ordered = false)
->>>>>>> 32ba996f
     } yield {
       val count = wr.totalN
       logger.debug(s"$count marks were successfully inserted")
@@ -250,18 +240,14 @@
     for {
       c <- dbColl()
       exst = d :~ "$exists" -> true :~ "$nin" -> NON_IDS
-<<<<<<< HEAD
 
       pubRepr = d :~ PUBREPR -> exst
       privRepr = d :~ PRVEXPRAT -> (d :~ "$not" -> (d :~ "$size" -> 0))
+      userRepr = d :~ USRREPR -> exst
 
       // maybe we should $and instead of $or
-      sel0 = d :~ USR -> user :~ curnt :~ "$or" -> BSONArray(pubRepr, privRepr)
-
-=======
-      reprs = d :~ "$or" -> BSONArray(d :~ PUBREPR -> exst, d :~ PRVREPR -> exst, d :~ USRREPR -> exst)
-      sel0 = d :~ USR -> user :~ curnt :~ reprs // TODO: should `curnt` be moved into `reprs` to utilize indexes?
->>>>>>> 32ba996f
+      sel0 = d :~ USR -> user :~ curnt :~ "$or" -> BSONArray(pubRepr, privRepr, userRepr) // TODO: should `curnt` be moved into `reprs` to utilize indexes?
+
       sel1 = if (tags.isEmpty) sel0 else sel0 :~ TAGSx -> (d :~ "$all" -> tags)
 
       // todo: provide excluding in issue-222
@@ -291,11 +277,7 @@
   // exclude these fields from the returned results of search-related methods to conserve memory during search
   // TODO: implement a MSearchable base class so that users know they're dealing with a partially populated Mark
   // (should have looked more closely at hamstoo.SearchService when choosing these fields; see issue #222)
-<<<<<<< HEAD
-  val searchExcludedFields: BSONDocument = d :~ (PAGES -> 0)  :~ (URLPRFX -> 0) :~ (AUX -> 0) :~
-=======
-  val searchExcludedFields: BSONDocument = d :~ (PAGE -> 0)  :~ (URLPRFX -> 0) :~ (TOTVISx -> 0) :~ (TOTBGx -> 0) :~
->>>>>>> 32ba996f
+  val searchExcludedFields: BSONDocument = d :~ (PAGES -> 0) :~ (URLPRFX -> 0) :~ (TOTVISx -> 0) :~ (TOTBGx -> 0) :~
     (MERGEID -> 0) :~ (COMNTENCx -> 0)
 
   /**
@@ -317,13 +299,9 @@
         .coll[Mark, Seq]()
 
     } yield {
-<<<<<<< HEAD
-      val filtered = seq.filter { m => tags.forall(t => m.mark.tags.exists(_.contains(t))) }
-=======
       val filtered = seq.view.filter { m => tags.forall(t => m.mark.tags.exists(_.contains(t))) }
         .map { m => m.copy(aux = m.aux.map(_.cleanRanges)) }
         .force
->>>>>>> 32ba996f
       logger.debug(s"${filtered.size} marks were successfully retrieved (${seq.size - filtered.size} were filtered out per their labels)")
       filtered
     }
@@ -338,10 +316,6 @@
     */
   def update(user: Option[User], id: String, mdata: MarkData): Future[Mark] = for {
     c <- dbColl()
-<<<<<<< HEAD
-    _ = logger.debug(s"Updating mark $id...")
-    sel = d :~ USR -> user :~ ID -> id :~ curnt
-=======
     _ = logger.info(s"Updating mark $id")
 
     // test write permissions
@@ -356,7 +330,6 @@
 
     // be sure to not use `user`, which could be different from `mOld.userId` if the the mark has been shared
     sel = d :~ USR -> mOld.userId :~ ID -> id :~ curnt
->>>>>>> 32ba996f
     now: Long = TIME_NOW
     wr <- c.update(sel, d :~ "$set" -> (d :~ TIMETHRU -> now))
     _ <- wr.failIfError
@@ -454,19 +427,13 @@
     val oldMarkId = oldMark.id
     val newMarkId = newMark.id
 
-<<<<<<< HEAD
     logger.debug(s"Merge marks (oldOne: $oldMarkId and newOne: $newMarkId")
     for {
       c <- dbColl()
-=======
+
     // delete the newer mark and merge it into the older/pre-existing one (will return 0 if newMark not in db yet)
     _ <- delete(newMark.userId, Seq(newMark.id), now = now, mergeId = Some(oldMark.id), ensureDeletion = false)
     mergedMk = oldMark.merge(newMark).copy(timeFrom = now, timeThru = INF_TIME)
->>>>>>> 32ba996f
-
-      // delete the newer mark and merge it into the older/pre-existing one (will return 0 if newMark not in db yet)
-      _ <- delete(newMark.userId, Seq(newMarkId), now = now, mergeId = Some(oldMarkId))
-      mergedMk = oldMark.merge(newMark).copy(timeFrom = now, timeThru = INF_TIME)
 
       // don't do anything if there wasn't a meaningful change to the old mark
       _ <- if (oldMark equalsIgnoreTimeStamps mergedMk) Future.successful(oldMark) else for {
@@ -496,19 +463,13 @@
     c <- dbColl()
     sel0 = d :~ USR -> user :~ ID -> id :~ curnt
 
-<<<<<<< HEAD
     sel1 = if (ensureNoPrivRepr) sel0 :~ PRVEXPRAT -> (d :~ "$size" -> 0) else sel0
     wr <- c.findAndUpdate(sel1, d :~ "$push" -> (d :~ PAGES -> page) :~ "$unset" -> (d :~ PGPENDx -> 1))
 
     _ <- if (wr.lastError.exists(_.n == 1)) Future.unit else {
-      logger.error(s"Unable to findAndUpdate mark $id's page source; wr.lastError = ${wr.lastError.get}")
-      Future.failed(new NoSuchElementException("MongoMarksDao.addPageSource"))
-=======
-    _ <- if (wr.lastError.exists(_.n == 1)) Future.successful {} else {
       val msg = s"Unable to findAndUpdate mark $id's page source; ensureNoPrivRepr = $ensureNoPrivRepr, wr.lastError = ${wr.lastError.get}"
       logger.error(msg)
       Future.failed(new NoSuchElementException(msg))
->>>>>>> 32ba996f
     }
   } yield ()
 
@@ -577,13 +538,8 @@
   def delete(user: UUID,
              ids: Seq[String],
              now: Long = TIME_NOW,
-<<<<<<< HEAD
-             mergeId: Option[String] = None): Future[Int] = {
-
-=======
              mergeId: Option[String] = None,
              ensureDeletion: Boolean = true): Future[Int] = {
->>>>>>> 32ba996f
     logger.debug(s"Deleting marks for user $user: $ids")
     for {
       c <- dbColl()
@@ -760,32 +716,6 @@
   def updatePublicReprId(user: UUID, id: String, timeFrom: Long, reprId: String): Future[Unit] =
     updateForeignKeyId(user, id, timeFrom, reprId, PUBREPR, "public representation").map(_ => {})
 
-<<<<<<< HEAD
-  def updatePrivateERatingId(user: UUID,
-                             markId: String,
-                             stateId: String,
-                             erId: String,
-                             timeFrom: Long): Future[Unit] = {
-    logger.debug(s"Updating private expect rating for state: $stateId of mark: $markId")
-    for {
-      c <- dbColl()
-
-      sel = d :~
-        USR -> user :~
-        ID -> markId :~
-        PRVEXPRAT -> (d :~ "$elemMatch" -> (d :~ STATEID -> stateId)) :~
-        TIMEFROM -> timeFrom
-      mod = d :~ "$set" -> (d :~ EXPRATxp -> erId)
-
-      ur <- c.update(sel, mod)
-      _ <- ur failIfError
-    } yield {
-      logger.debug(s"Expect rating was successfully updated to $erId, for state: $stateId of mark: $markId")
-    }
-  }
-
-  /** Updates a mark state with provided private representation ID and clears out processed page source.
-=======
   /**
     * Updates a mark state with provided representation ID for user generated content such as
     * comment, highlights, notes, labels (mark tags).
@@ -802,9 +732,53 @@
     // TODO: should we delete from the representations collection as well?
   } yield ()
 
-  /**
-    * Updates a mark state with provided private representation ID and clears out processed page source.
->>>>>>> 32ba996f
+  def updatePrivateERatingId(user: UUID,
+                             markId: String,
+                             stateId: String,
+                             erId: String,
+                             timeFrom: Long): Future[Unit] = {
+    logger.debug(s"Updating private expect rating for state: $stateId of mark: $markId")
+    for {
+      c <- dbColl()
+
+      sel = d :~
+        USR -> user :~
+        ID -> markId :~
+        PRVEXPRAT -> (d :~ "$elemMatch" -> (d :~ STATEID -> stateId)) :~
+        TIMEFROM -> timeFrom
+      mod = d :~ "$set" -> (d :~ EXPRATxp -> erId)
+
+      ur <- c.update(sel, mod)
+      _ <- ur failIfError
+    } yield {
+      logger.debug(s"Expect rating was successfully updated to $erId, for state: $stateId of mark: $markId")
+    }
+  }
+
+  def updatePrivateERatingId(user: UUID,
+                             markId: String,
+                             stateId: String,
+                             erId: String,
+                             timeFrom: Long): Future[Unit] = {
+    logger.debug(s"Updating private expect rating for state: $stateId of mark: $markId")
+    for {
+      c <- dbColl()
+
+      sel = d :~
+        USR -> user :~
+        ID -> markId :~
+        PRVEXPRAT -> (d :~ "$elemMatch" -> (d :~ STATEID -> stateId)) :~
+        TIMEFROM -> timeFrom
+      mod = d :~ "$set" -> (d :~ EXPRATxp -> erId)
+
+      ur <- c.update(sel, mod)
+      _ <- ur failIfError
+    } yield {
+      logger.debug(s"Expect rating was successfully updated to $erId, for state: $stateId of mark: $markId")
+    }
+  }
+
+  /** Updates a mark state with provided private representation ID and clears out processed page source.
     * @param page - processed page source to clear out from the mark
     */
   def updatePrivateReprId(user: UUID,
@@ -842,21 +816,6 @@
     }
   }
 
-<<<<<<< HEAD
-  def testRetrieve(user: UUID, markId: String, timeFrom: Long): Future[Option[Mark]] = {
-    for {
-      c <- dbColl()
-      optRes <- c.find(d :~
-        USR -> user :~
-        ID -> markId :~
-        TIMEFROM -> timeFrom).one[Mark]
-    } yield optRes
-=======
-    } yield
-      logger.debug(s"Updated mark $id with private representation ID: '$reprId'")
->>>>>>> 32ba996f
-  }
-
   /** Returns true if a mark with the given URL was previously deleted.  Used to prevent autosaving in such cases. */
   def isDeleted(user: UUID, url: String): Future[Boolean] = {
     logger.debug(s"Checking if mark was deleted, for user $user and URL: $url")
