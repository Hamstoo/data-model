package com.hamstoo.daos

import java.nio.file.Files
import java.util.UUID

import com.hamstoo.models.Mark._
import com.hamstoo.models._
import play.api.Logger
import play.api.libs.Files.TemporaryFile
import reactivemongo.api.DefaultDB
import reactivemongo.api.collections.bson.BSONCollection
import reactivemongo.api.indexes.Index
import reactivemongo.api.indexes.IndexType.{Ascending, Text}
import reactivemongo.bson._

import scala.concurrent.ExecutionContext.Implicits.global
import scala.concurrent.duration._
import scala.concurrent.{Await, Future}

/**
  * Data access object for MongoDB `entries` (o/w known as "marks") collection.
  */
class MongoMarksDao(db: () => Future[DefaultDB]) {

  import com.hamstoo.utils._
  val logger: Logger = Logger(classOf[MongoMarksDao])

  val collName: String = "entries"
  private def dbColl(): Future[BSONCollection] = db().map(_ collection collName)
  private def dupsColl(): Future[BSONCollection] = db().map(_ collection "urldups")

  // leave this here as an example of how to perform data migration
  if (scala.util.Properties.envOrNone("MIGRATE_DATA").exists(_.toBoolean)) {
    Await.result(for {
      c <- dbColl()
      _ = logger.info(s"Performing data migration for `$collName` collection")
      // put actual data migration code here
    } yield (), 373 seconds)
  } else logger.info(s"Skipping data migration for `$collName` collection")

  // indexes with names for this mongo collection
  private val indxs: Map[String, Index] =
    Index(USR -> Ascending :: TIMETHRU -> Ascending :: Nil) % s"bin-$USR-1-$TIMETHRU-1" ::
    // the following two indexes are set to unique to prevent messing up timelines of mark/entry states
    Index(ID -> Ascending :: TIMEFROM -> Ascending :: Nil, unique = true) % s"bin-$ID-1-$TIMEFROM-1-uniq" ::
    Index(ID -> Ascending :: TIMETHRU -> Ascending :: Nil, unique = true) % s"bin-$ID-1-$TIMETHRU-1-uniq" ::
    // findMissingReprs indexes
    Index(PUBREPR -> Ascending :: Nil, partialFilter = Some(d :~ curnt)) % s"bin-$PUBREPR-1-partial-$TIMETHRU" ::
    Index(PRVREPR -> Ascending :: Nil, partialFilter = Some(d :~ curnt :~ PAGE -> (d :~ "$exists" -> true))) %
      s"bin-$PRVREPR-1-partial-$TIMETHRU-$PAGE" ::
    // findMissingExpectedRatings (partial) indexes
    Index(PUBESTARS -> Ascending :: Nil, partialFilter = Some(d :~ curnt :~ PUBREPR -> (d :~ "$exists" -> true))) %
      s"bin-$PUBESTARS-1-partial-$TIMETHRU-$PUBREPR" ::
    Index(PRIVESTARS -> Ascending :: Nil, partialFilter = Some(d :~ curnt :~ PRVREPR -> (d :~ "$exists" -> true))) %
      s"bin-$PRIVESTARS-1-partial-$TIMETHRU-$PRVREPR" ::
    // text index (there can be only one per collection)
    Index(USR -> Ascending :: TIMETHRU -> Ascending :: SUBJx -> Text :: TAGSx -> Text :: COMNTx -> Text :: Nil) %
      s"bin-$USR-1-$TIMETHRU-1--txt-$SUBJx-$TAGSx-$COMNTx" ::
    Index(TAGSx -> Ascending :: Nil) % s"bin-$TAGSx-1" ::
    Nil toMap;
  Await.result(dbColl().map(_.indexesManager.ensure(indxs)), 389 seconds)

  private val dupsIndxs: Map[String, Index] =
    Index(ID -> Ascending :: Nil, unique = true) % s"bin-$ID-1-uniq" ::
    Index(USRPRFX -> Ascending :: URLPRFX -> Ascending :: Nil) % s"bin-$USRPRFX-1-$URLPRFX-1" ::
    Nil toMap;
  Await.result(dupsColl().map(_.indexesManager.ensure(dupsIndxs)), 289 seconds)

  /** Saves a mark to the storage or updates if the user already has a mark with such URL. */
  def insert(mark: Mark): Future[Mark] = {
    logger.debug(s"Inserting mark ${mark.id}")

    for {
      c <- dbColl()
      wr <- c insert mark
      _ <- wr failIfError
    } yield {
      logger.debug(s"Mark: ${mark.id} successfully inserted")
      mark
    }
  }

  /**
    * Inserts existing marks from a stream.  If they are duplicates of pre-existing marks, repr-engine will
    * merge them.
    */
  def insertStream(marks: Stream[Mark]): Future[Int] = {
    logger.debug(s"Inserting stream of marks")

    for {
      c <- dbColl()
      now = TIME_NOW
      ms = marks map(_.copy(timeFrom = now)) map Mark.entryBsonHandler.write // map each mark into a `BSONDocument`
      wr <- c bulkInsert(ms, ordered = false)
    } yield {
      val count = wr.totalN
      logger.debug(s"$count marks were successfully inserted")
      count
    }
  }

  /** Retrieves a mark by user and ID, None if not found.  Retrieves current mark unless timeThru is specified. */
  def retrieve(user: UUID, id: String, timeThru: Long = INF_TIME): Future[Option[Mark]] = {
    logger.debug(s"Retrieving mark for user $user and ID $id")
    for {
      c <- dbColl()
      optEnt <- c.find(d :~ USR -> user :~ ID -> id :~ TIMETHRU -> timeThru).one[Mark]
    } yield {
      logger.debug(s"$optEnt was successfully retrieved")
      optEnt
    }
  }

  /** Retrieves all current marks for the user, sorted by `timeFrom` descending. */
  def retrieve(user: UUID): Future[Seq[Mark]] = {
    logger.debug(s"Retrieving marks by user $user")
    for {
      c <- dbColl()
      seq <- c.find(d :~ USR -> user :~ curnt).sort(d :~ TIMEFROM -> -1).coll[Mark, Seq]()
    } yield {
      logger.debug(s"${seq.size} marks were successfully retrieved")
      seq
    }
  }

  /** Retrieves all marks by ID, including previous versions, sorted by `timeFrom` descending. */
  def retrieveAllById(id: String): Future[Seq[Mark]] = {
    logger.debug(s"Retrieving all marks by ID $id")
    for {
      c <- dbColl()
      seq <- c.find(d :~ ID -> id).sort(d :~ TIMEFROM -> -1).coll[Mark, Seq]()
    } yield {
      logger.debug(s"${seq.size} marks were successfully retrieved by ID")
      seq
    }
  }

  /**
    * Retrieves a current mark by user and URL, None if not found.  This is used in the Chrome extension via the
    * backend's `MarksController` to quickly get the mark for an active tab.  Eventually we'll probably want to
    * implement more complex logic based on representations similar to repr-engine's `dupSearch`.
    */
  def retrieveByUrl(url: String, user: UUID): Future[Option[Mark]] = {
    logger.debug(s"Retrieving marks by URL $url and user $user")
    for {
      // find set of URLs that contain duplicate content to the one requested
      cDups <- dupsColl()
      setDups <- cDups.find(d :~ USRPRFX -> user.toString.binPrfxComplement :~ URLPRFX -> url.binaryPrefix).coll[UrlDuplicate, Set]()
      urls = Set(url).union(setDups.filter(ud => ud.userId == user && ud.url == url).flatMap(_.dups))

      // find all marks with those URL prefixes
      c <- dbColl()
      prfxIn = d :~ "$in" -> urls.map(_.binaryPrefix)
      seq <- c.find(d :~ USR -> user :~ URLPRFX -> prfxIn :~ curnt).coll[Mark, Seq]()

    } yield {

      // filter/find down to a single (optional) mark
      val optMark = seq.find(_.mark.url.exists(urls.contains))
      logger.debug(s"$optMark mark was successfully retrieved")
      optMark
    }
  }

  /**
    * Map each URL to the other in the `urldups` collection.  The only reason this method (currently) returns a
    * Future[String] rather than a Future[Unit] is because of where it's used in repr-engine.
    */
  def insertUrlDup(user: UUID, url0: String, url1: String): Future[String] = {
    logger.info(s"Inserting URL duplicates for $url0 and $url1")
    for {
      c <- dupsColl()

      // database lookup to find candidate dups via indexed prefixes
      candidates = (url: String) =>
        c.find(d :~ USRPRFX -> user.toString.binPrfxComplement :~ URLPRFX -> url.binaryPrefix).coll[UrlDuplicate, Set]()
      candidates0 <- candidates(url0)
      candidates1 <- candidates(url1)

      // narrow down candidates sets to non-indexed (non-prefix) values
      optDups = (url: String, candidates: Set[UrlDuplicate]) =>
        candidates.find(ud => ud.userId == user && ud.url == url)
      optDups0 = optDups(url0, candidates0)
      optDups1 = optDups(url1, candidates1)

      // construct a new UrlDuplicate or an update to the existing one
      newUD = (urlKey: String, urlVal: String, optDups: Option[UrlDuplicate]) =>
        optDups.fold(UrlDuplicate(user, urlKey, Set(urlVal)))(ud => ud.copy(dups = ud.dups + urlVal))
      newUD0 = newUD(url0, url1, optDups0)
      newUD1 = newUD(url1, url0, optDups1)

      // update or insert if not already there
      _ <- c.update(d :~ ID -> newUD0.id, newUD0, upsert = true)
      _ <- c.update(d :~ ID -> newUD1.id, newUD1, upsert = true)
    } yield ""
  }

  /** Retrieves all current marks for the user, constrained by a list of tags. Mark must have all tags to qualify. */
  def retrieveTagged(user: UUID, tags: Set[String]): Future[Seq[Mark]] = {
    logger.debug(s"Retrieve tagged marks for user $user and tags $tags")
    for {
      c <- dbColl()
      sel = d :~ USR -> user :~ TAGSx -> (d :~ "$all" -> tags) :~ curnt
      seq <- (c find sel sort d :~ TIMEFROM -> -1).coll[Mark, Seq]()
    } yield {
      logger.debug(s"${seq.size} tagged marks were successfully retrieved")
      seq
    }
  }

  /**
    * Retrieves all current marks with representations for the user, constrained by a list of tags. Mark must have
    * all tags to qualify.
    */
<<<<<<< HEAD
  def retrieveRepred(user: UUID, tags: Set[String] = Set.empty[String]): Future[Seq[MSearchable]] = {
    logger.debug(s"Retrieve repred marks for user $user and tags $tags")
=======
  def retrieveRepred(user: UUID, tags: Set[String] = Set.empty[String]): Future[Seq[Mark]] = {
    logger.debug(s"Retrieve represented marks for user $user and tags $tags")
>>>>>>> 082287bd
    for {
      c <- dbColl()
      exst = d :~ "$exists" -> true :~ "$nin" -> NON_IDS
      sel0 = d :~ USR -> user :~ curnt :~ "$or" -> BSONArray(d :~ PUBREPR -> exst, d :~ PRVREPR -> exst)
      sel1 = if (tags.isEmpty) sel0 else sel0 :~ TAGSx -> (d :~ "$all" -> tags)
      seq <- c.find(sel1).coll[MSearchable, Seq]()
    } yield {
      logger.debug(s"${seq.size} represented marks were successfully retrieved")
      seq
    }
  }

  /** Retrieves all tags existing in all current marks for the given user. */
  def retrieveTags(user: UUID): Future[Set[String]] = {
    logger.debug(s"Retrieve tags for user $user")
    for {
      c <- dbColl()
      sel = d :~ USR -> user :~ curnt
      docs <- c.find(sel, d :~ TAGSx -> 1 :~ "_id" -> 0).coll[BSONDocument, Set]()
    } yield for {
      doc <- docs // foreach returned document and foreach mark.tags
      tag <- doc.getAs[BSONDocument](MARK).get.getAs[Set[String]](TAGSx.split(raw"\.")(1)) getOrElse Set.empty
    } yield {
      logger.debug(s"Successfully retrieved tag $tag")
      tag // yields each tag separately, but then combines them into a set at the end
    }
  }

  // exclude these fields from the returned results of search-related methods to conserve memory during search
  // TODO: implement a MSearchable base class so that users know they're dealing with a partially populated Mark
  // (should have looked more closely at hamstoo.SearchService when choosing these fields; see issue #222)
  val searchExcludedFields: BSONDocument = d :~ (PAGE -> 0)  :~ (URLPRFX -> 0) :~ (AUX -> 0) :~
    (MERGEID -> 0) :~ (COMNTENCx -> 0)

  /**
    * Executes a search using text index with sorting in user's marks, constrained by tags. Mark state must be
    * current and have all tags to qualify.
    */
  def search(user: UUID, query: String, tags: Set[String]): Future[Seq[MSearchable]] = {
    logger.debug(s"Searching for marks for user $user by text query '$query' and tags $tags")
    for {
      c <- dbColl()
      sel0 = d :~ USR -> user :~ curnt

      // this projection doesn't have any effect without this selection
      searchScoreSelection = d :~ "$text" -> (d :~ "$search" -> query)
      searchScoreProjection = d :~ SCORE -> (d :~ "$meta" -> "textScore")

<<<<<<< HEAD
      seq <- c.find(sel1 :~ searchScoreSelection, searchScoreProjection)/*.sort(searchScoreProjection)*/
        .coll[MSearchable, Seq]()
=======
      seq <- c.find(sel0 :~ searchScoreSelection,
                    searchExcludedFields :~ searchScoreProjection)/*.sort(searchScoreProjection)*/
        .coll[Mark, Seq]()
>>>>>>> 082287bd

    } yield {
      val filtered = seq.filter { m => tags.forall(t => m.mark.tags.exists(_.contains(t))) }
      logger.info(s"${filtered.size} marks were successfully retrieved (${seq.size - filtered.size} were filtered out per their labels)")
      filtered
    }
  }

  /**
    * Updates current state of a mark with user-provided MarkData, looking the mark up by user and ID.
    * Returns new current mark state.  Do not attempt to use this function to update non-user-provided data
    * fields (i.e. non-MarkData).
    */
  def update(user: UUID, id: String, mdata: MarkData): Future[Mark] = for {
    c <- dbColl()
    sel = d :~ USR -> user :~ ID -> id :~ curnt
    now: Long = TIME_NOW
    wr <- c.findAndUpdate(sel, d :~ "$set" -> (d :~ TIMETHRU -> now))
    oldMk <- wr.result[Mark].map(Future.successful).getOrElse(
      Future.failed(new Exception(s"MongoMarksDao.update: unable to find mark $id")))
    // if the URL has changed then discard the old public repr (only the public one though as the private one is
    // based on private user content that was only available from the browser extension at the time the user first
    // created it)
    pubRp = if (mdata.url.isDefined && mdata.url == oldMk.mark.url ||
                mdata.url.isEmpty && mdata.subj == oldMk.mark.subj) oldMk.pubRepr else None
    newMk = oldMk.copy(mark = mdata, pubRepr = pubRp, timeFrom = now, timeThru = INF_TIME)
    wr <- c.insert(newMk)
    _ <- wr.failIfError
  } yield newMk

  /**
    * Updates a mark's subject and URL only.  No need to maintain history in this case because all info is preserved.
    * Only marks with missing URL are selected and current subject is moved to URL field.
    */
  def updateSubject(user: UUID, id: String, newSubj: String): Future[Int] = {
    logger.debug(s"Updating subject '$newSubj' (and URL) for mark $id")
    for {
      c <- dbColl()
      sel = d :~ USR -> user :~ ID -> id :~ curnt :~ URLx -> (d :~ "$exists" -> false)
      doc <- c.find(sel, d :~ SUBJx -> 1 :~ "_id" -> 0).one[BSONDocument]
      oldSubj = doc.get.getAs[BSONDocument](MARK).get.getAs[String](SUBJx.split(raw"\.")(1)).getOrElse("")
      _ = logger.info(s"Updating subject from '$oldSubj' to '$newSubj' for mark $id")
      wr <- c.update(sel, d :~ "$set" -> (d :~ SUBJx -> newSubj :~ URLx -> oldSubj))
      _ <- wr.failIfError
    } yield {
      val count = wr.nModified
      logger.debug(s"$count marks' subjects were successfully updated")
      count
    }
  }

  /**
    * Merge two marks by setting their `timeThru`s to the time of execution and inserting a new mark with the
    * same `timeFrom`.
    */
  def merge(oldMark: Mark, newMark: Mark, now: Long = TIME_NOW): Future[Mark] = for {
    c <- dbColl()

    // delete the newer mark and merge it into the older/pre-existing one
    _ <- delete(newMark.userId, Seq(newMark.id), now = now, mergeId = Some(oldMark.id))
    mergedMk = oldMark.merge(newMark).copy(timeFrom = now, timeThru = INF_TIME)

    // this was formerly (2017-10-18) a bug as it doesn't affect any of the non-MarkData fields
    //updatedMk <- this.update(mergedMk.userId, mergedMk.id, mergedMk.mark, now = now)

    sel = d :~ USR -> mergedMk.userId :~ ID -> mergedMk.id :~ curnt
    wr <- c.update(sel, d :~ "$set" -> (d :~ TIMETHRU -> now))
    _ <- wr.failIfError

    wr <- c.insert(mergedMk)
    _ <- wr.failIfError

  } yield mergedMk

  /** Process the file into a Page instance and add it to the Mark in the database. */
  def addFilePage(userId: UUID, markId: String, file: TemporaryFile): Future[Unit] = {
    val page = Page(Files.readAllBytes(file))
    addPageSource(userId, markId, page)
  }

  /** Appends provided string to mark's array of page sources. */
  def addPageSource(user: UUID, id: String, page: Page, ensureNoPrivRepr: Boolean = true): Future[Unit] = for {
    c <- dbColl()
    sel0 = d :~ USR -> user :~ ID -> id :~ curnt
    sel1 = if (ensureNoPrivRepr) sel0 :~ PRVREPR -> (d :~ "$exists" -> false) else sel0
    wr <- c.findAndUpdate(sel1, d :~ "$set" -> (d :~ PAGE -> page))

    _ <- if (wr.lastError.exists(_.n == 1)) Future.successful {} else {
      logger.error(s"Unable to findAndUpdate mark $id's page source; ensureNoPrivRepr = $ensureNoPrivRepr, wr.lastError = ${wr.lastError.get}")
      Future.failed(new NoSuchElementException("MongoMarksDao.addPageSource"))
    }

    m = wr.result[Mark].get
    _ = if (m.privRepr.isDefined) logger.warn(s"Adding page source for mark ${m.id} (${m.timeFrom}) that already has a private representation ${m.privRepr.get}, which will eventually be overwritten")
  } yield ()

  /**
    * Renames one tag in all user's marks that have it.
    * Returns updated mark states number.
    */
  def updateTag(user: UUID, tag: String, rename: String): Future[Int] = {
    logger.debug(s"Updating all '$tag' tags to '$rename' for user $user")
    for {
      c <- dbColl()
      sel = d :~ USR -> user :~ TAGSx -> tag
      wr <- c update(sel, d :~ "$set" -> (d :~ s"$TAGSx.$$" -> rename), multi = true)
      _ <- wr.failIfError
    } yield {
      val count = wr.nModified
      logger.debug(s"$count marks' tags were successfully updated")
      count
    }
  }

  /** Appends `time` to either `.tabVisible` or `.tabBground` array of a mark. */
  def addTiming(user: UUID, id: String, time: RangeMils, foreground: Boolean): Future[Unit] = for {
    c <- dbColl()
    sel = d :~ USR -> user :~ ID -> id :~ curnt
    wr <- c update(sel, d :~ "$push" -> (d :~ (if (foreground) TABVISx else TABBGx) -> time))
    _ <- wr.failIfError
  } yield ()

  /**
    * Updates all user's marks with new user ID, effectively moving them to another user.
    * Returns the number of mark states moved.
    */
  def move(thisUser: UUID, thatUser: UUID): Future[Int] = {
    logger.debug(s"Moving marks from user $thisUser to user $thatUser")
    for {
      c <- dbColl()
      wr <- c update(d :~ USR -> thatUser, d :~ "$set" -> (d :~ USR -> thisUser), multi = true)
      _ <- wr failIfError
    } yield {
      val count = wr.nModified
      logger.debug(s"$count were successfully moved from user $thisUser to user $thatUser")
      count
    }
  }

  /** Updates `timeThru` of a set of current marks (selected by user and a list of IDs) to time of execution. */
  def delete(user: UUID,
             ids: Seq[String],
             now: Long = TIME_NOW,
             mergeId: Option[String] = None): Future[Int] = {

    logger.debug(s"Deleting marks for user $user: $ids")

    for {
      c <- dbColl()
      sel = d :~ USR -> user :~ ID -> (d :~ "$in" -> ids) :~ curnt
      mrg = mergeId.map(d :~ MERGEID -> _).getOrElse(d)
      wr <- c update(sel, d :~ "$set" -> (d :~ TIMETHRU -> now :~ mrg), multi = true)
      _ <- wr failIfError
    } yield {
      val count = wr.nModified
      logger.debug(s"$count were successfully deleted")
      count
    }
  }

  /** Removes a tag from all user's marks that have it. */
  def deleteTag(user: UUID, tag: String): Future[Int] = {
    logger.debug(s"Deleting tag '$tag' from all user's marks for user $user")
    for {
      c <- dbColl()
      sel = d :~ USR -> user :~ TAGSx -> tag
      wr <- c.update(sel, d :~ "$pull" -> (d :~ TAGSx -> tag), multi = true)
      _ <- wr.failIfError
    } yield {
      val count = wr.nModified
      logger.debug(s"Tag '$tag' was removed from $count marks")
      count
    }
  }

  /** Adds a set of tags to each current mark from a list of IDs. */
  def tag(user: UUID, ids: Seq[String], tags: Set[String]): Future[Int] = {
    logger.debug(s"Adding tags to marks for user $user")
    for {
      c <- dbColl()
      sel = d :~ USR -> user :~ ID -> (d :~ "$in" -> ids) :~ curnt
      wr <- c update(sel, d :~ "$push" -> (d :~ TAGSx -> (d :~ "$each" -> tags)), multi = true)
      _ <- wr.failIfError
    } yield {
      val count = wr.nModified
      logger.debug(s"Tags were added to $count marks")
      count
    }
  }

  /** Removes a set of tags from each current mark from a list of IDs if they have any of the tags. */
  def untag(user: UUID, ids: Seq[String], tags: Set[String]): Future[Int] = {
    logger.debug(s"Removing tags from marks for user $user")
    for {
      c <- dbColl()
      sel = d :~ USR -> user :~ ID -> (d :~ "$in" -> ids) :~ curnt
      wr <- c.update(sel, d :~ "$pull" -> (d :~ TAGSx -> (d :~ "$in" -> tags)), multi = true)
    } yield {
      val count = wr.nModified
      logger.debug(s"Tags were removed from $count marks")
      count
    }
  }

  /**
    * Retrieves a list of n marks that require representations. Intentionally not filtering for `curnt` marks.
    *
    * The following MongoDB shell command should show that this query is using two indexes via an "OR" inputStage.
    *   `db.entries.find({$or:[{pubRepr:{$exists:0}}, {privRepr:{$exists:0}, page:{$exists:1}}]}).explain()`
    */
  def findMissingReprs(n: Int): Future[Seq[Mark]] = {
    logger.debug("Finding marks with missing representations")
    for {
      c <- dbColl()

      // selPub and selPriv must be consistent with Mark.representablePublic/Private
      selPub = d :~ curnt :~ PUBREPR -> (d :~ "$exists" -> false)

      // we might leave a Page attached to a mark, if for example the processing of that page fails
      // (see repr-engine's MongoClient.receive in the FailedProcessing case)
      selPriv = d :~ curnt :~ PRVREPR -> (d :~ "$exists" -> false) :~
                              PAGE -> (d :~ "$exists" -> true)

      // `curnt` must be part of selPub & selPriv, rather than appearing once outside the $or, to utilize the indexes
      sel = d :~ "$or" -> Seq(selPub, selPriv) // Seq gets automatically converted to BSONArray
      //_ = logger.info(BSONDocument.pretty(sel))
      seq <- c.find(sel).coll[Mark, Seq](n)
    } yield {
      logger.debug(s"${seq.size} marks with missing representations were retrieved")
      seq
    }
  }

  /**
    * Retrieves a list of n marks that require expected ratings. Intentionally not filtering for `curnt` marks.
    *
    * The following MongoDB shell command should show that this query is using two indexes via an "OR" inputStage.
    * db.entries.find({$or:[{pubExpRating:{$exists:0}, pubRepr:{$exists:1}},
    *                       {privExpRating:{$exists:0}, privRepr:{$exists:1}}]}).explain()
    */
  def findMissingExpectedRatings(n: Int): Future[Seq[Mark]] = {
    logger.debug("Finding marks with missing expected ratings")
    for {
      c <- dbColl()
      sel = d :~ "$or" ->
        Seq(d :~ curnt :~  PUBESTARS -> (d :~ "$exists" -> false) :~ PUBREPR -> (d :~ "$exists" -> true),
            d :~ curnt :~ PRIVESTARS -> (d :~ "$exists" -> false) :~ PRVREPR -> (d :~ "$exists" -> true))
      //_ = logger.info(BSONDocument.pretty(sel))
      seq <- c.find(sel).coll[Mark, Seq](n)
    } yield {
      logger.debug(s"${seq.size} marks with missing E[rating]s were retrieved")
      seq
    }
  }

  def fkSel(id: String, timeFrom: Long): BSONDocument = d :~ ID -> id :~ TIMEFROM -> timeFrom

  /**
    * Updates a mark's state with provided foreign key ID.  This method is typically called as a result of
    * findMissingReprs or findMissingExpectedRatings, so if they are picking up non-`curnt` marks, then this method
    * needs to be also, o/w repr-engine's MongoClient.refresh could get stuck hopelessly trying to re-process
    * the same non-current marks over and over.
    *
    * @param user      - mark's user ID; serves as a safeguard against inadvertent private content mixups
    * @param id        - mark ID
    * @param timeFrom  - mark timestamp
    * @param fkId      - "foreign key" ID; probably either a representation ID or an expected rating ID
    * @param fieldName - the field name in the Mark model to update
    * @param logName   - the field name for logging purposes
    */
  def updateForeignKeyId(user: UUID, id: String, timeFrom: Long, fkId: String, fieldName: String, logName: String):
                                                                                                      Future[Mark] = {
    logger.debug(s"Updating mark $id ($timeFrom) with $logName ID: '$fkId'")
    if (fkId.endsWith("Repr") && fkId.length > Representation.ID_LENGTH) // TODO: remove this after updating indexes
      Future.failed(new Exception(s"Attempt to update mark $id ($timeFrom) with $logName ID '$fkId' failed; long ID length could break index"))

    else for {
      c <- dbColl()

      // writes new foreign key ID into the mark and retrieves updated document in the result
      wr <- c.findAndUpdate(fkSel(id, timeFrom), d :~ "$set" -> (d :~ fieldName -> fkId), fetchNewObject = true)

      _ <- if (wr.lastError.exists(_.n == 1)) Future.successful {} else {
        logger.warn(s"Unable to findAndUpdate $logName of mark $id [$timeFrom] to $fkId; wr.lastError = ${wr.lastError.get}")
        Future.failed(new NoSuchElementException(s"Unable to find mark $id [$timeFrom] in order to update its $fieldName"))
      }

      // this will "NoSuchElementException: None.get" when `get` is called if `wr.result[Mark]` is None
      mk = wr.result[Mark].get

      _ = logger.debug(s"Updated mark $id with $logName ID: '$fkId'")
    } yield mk
  }

  /** Updates a mark state with provided expected rating ID. */
  def updatePublicERatingId(user: UUID, id: String, timeFrom: Long, erId: String): Future[Unit] =
    updateForeignKeyId(user, id, timeFrom, erId, PUBESTARS, "public expected rating").map(_ => {})

  /** Updates a mark state with provided private expected rating ID. */
  def updatePrivateERatingId(user: UUID, id: String, timeFrom: Long, erId: String): Future[Unit] =
    updateForeignKeyId(user, id, timeFrom, erId, PRIVESTARS, "private expected rating").map(_ => {})

  /** Updates a mark state with provided representation ID. */
  def updatePublicReprId(user: UUID, id: String, timeFrom: Long, reprId: String): Future[Unit] =
    updateForeignKeyId(user, id, timeFrom, reprId, PUBREPR, "public representation").map(_ => {})

  /** Updates a mark state with provided private representation ID and clears out processed page source.
    * @param page - processed page source to clear out from the mark
    */
  def updatePrivateReprId(user: UUID, id: String, timeFrom: Long, reprId: String, page: Option[Page]): Future[Unit] = {
    logger.debug(s"Updating mark $id ($timeFrom) with private representation ID: '$reprId'")
    if (reprId.length > Representation.ID_LENGTH)
      Future.failed(new Exception(s"Attempt to update mark $id ($timeFrom) with private representation ID '$reprId' failed; long ID length could break index"))

    else for {
      c <- dbColl()
      mk <- updateForeignKeyId(user, id, timeFrom, reprId, PRVREPR, "private representation")

      // removes page source from the mark in case it's the same as the one processed
      _ <- if (page.exists(mk.page.contains)) for {
        wr <- c.update(fkSel(id, timeFrom), d :~ "$unset" -> (d :~ PAGE -> 1))
        _ <- wr.failIfError
      } yield () else Future.successful {}

      _ = logger.debug(s"Updated mark $id with private representation ID: '$reprId'")
    } yield ()
  }

  /** Returns true if a mark with the given URL was previously deleted.  Used to prevent autosaving in such cases. */
  def isDeleted(user: UUID, url: String): Future[Boolean] = {
    for {
      c <- dbColl()
      sel = d :~ USR -> user :~ URLPRFX -> url.binaryPrefix :~ TIMETHRU -> (d :~ "$lt" -> INF_TIME)
      seq <- c.find(sel).coll[Mark, Seq]()
    } yield seq.exists(_.mark.url.contains(url))
  }
}<|MERGE_RESOLUTION|>--- conflicted
+++ resolved
@@ -212,13 +212,8 @@
     * Retrieves all current marks with representations for the user, constrained by a list of tags. Mark must have
     * all tags to qualify.
     */
-<<<<<<< HEAD
   def retrieveRepred(user: UUID, tags: Set[String] = Set.empty[String]): Future[Seq[MSearchable]] = {
     logger.debug(s"Retrieve repred marks for user $user and tags $tags")
-=======
-  def retrieveRepred(user: UUID, tags: Set[String] = Set.empty[String]): Future[Seq[Mark]] = {
-    logger.debug(s"Retrieve represented marks for user $user and tags $tags")
->>>>>>> 082287bd
     for {
       c <- dbColl()
       exst = d :~ "$exists" -> true :~ "$nin" -> NON_IDS
@@ -267,14 +262,8 @@
       searchScoreSelection = d :~ "$text" -> (d :~ "$search" -> query)
       searchScoreProjection = d :~ SCORE -> (d :~ "$meta" -> "textScore")
 
-<<<<<<< HEAD
-      seq <- c.find(sel1 :~ searchScoreSelection, searchScoreProjection)/*.sort(searchScoreProjection)*/
+      seq <- c.find(sel0 :~ searchScoreSelection, searchScoreProjection)/*.sort(searchScoreProjection)*/
         .coll[MSearchable, Seq]()
-=======
-      seq <- c.find(sel0 :~ searchScoreSelection,
-                    searchExcludedFields :~ searchScoreProjection)/*.sort(searchScoreProjection)*/
-        .coll[Mark, Seq]()
->>>>>>> 082287bd
 
     } yield {
       val filtered = seq.filter { m => tags.forall(t => m.mark.tags.exists(_.contains(t))) }
