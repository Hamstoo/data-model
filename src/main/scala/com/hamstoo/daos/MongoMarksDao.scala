package com.hamstoo.daos

import java.util.UUID

import com.hamstoo.models.Mark._
import com.hamstoo.models.MarkData.SHARED_WITH_ME_TAG
import com.hamstoo.models.Shareable.{N_SHARED_FROM, N_SHARED_TO, SHARED_WITH}
import com.hamstoo.models._
import com.mohiva.play.silhouette.api.exceptions.NotAuthorizedException
import play.api.Logger
import reactivemongo.api.DefaultDB
import reactivemongo.api.collections.bson.BSONCollection
import reactivemongo.api.indexes.Index
import reactivemongo.api.indexes.IndexType.{Ascending, Text}
import reactivemongo.bson._

import scala.concurrent.ExecutionContext.Implicits.global
import scala.concurrent.duration._
import scala.concurrent.{Await, Future}

/**
  * Data access object for MongoDB `entries` (o/w known as "marks") collection.
  */
class MongoMarksDao(db: () => Future[DefaultDB])
                   (implicit userDao: MongoUserDao, pagesDao: MongoPagesDao) {

  import com.hamstoo.utils._
  val logger: Logger = Logger(classOf[MongoMarksDao])

  val collName: String = "entries"
  private val dbColl: () => Future[BSONCollection] = () => db().map(_ collection collName)
  private def dupsColl(): Future[BSONCollection] = db().map(_ collection "urldups")

  // leave this here as an example of how to perform data migration
  if (scala.util.Properties.envOrNone("MIGRATE_DATA").exists(_.toBoolean)) {
    Await.result(for {
      c <- dbColl()
      _ = logger.info(s"Performing data migration for `$collName` collection")
      // put actual data migration code here
    } yield (), 373 seconds)
  } else logger.info(s"Skipping data migration for `$collName` collection")

  // indexes with names for this mongo collection
  private val indxs: Map[String, Index] =
    Index(USR -> Ascending :: TIMETHRU -> Ascending :: Nil) % s"bin-$USR-1-$TIMETHRU-1" ::
    // the following two indexes are set to unique to prevent messing up timelines of mark/entry states
    Index(ID -> Ascending :: TIMEFROM -> Ascending :: Nil, unique = true) % s"bin-$ID-1-$TIMEFROM-1-uniq" ::
    Index(ID -> Ascending :: TIMETHRU -> Ascending :: Nil, unique = true) % s"bin-$ID-1-$TIMETHRU-1-uniq" ::
    // findMissingReprs indexes
//    Index(PUBREPR -> Ascending :: Nil, partialFilter = Some(d :~ curnt)) % s"bin-$PUBREPR-1-partial-$TIMETHRU" ::
//    Index(PRVREPR -> Ascending :: Nil, partialFilter = Some(d :~ curnt :~ PAGE -> (d :~ "$exists" -> true))) %
//      s"bin-$PRVREPR-1-partial-$TIMETHRU-$PAGE" ::
//    Index(USRREPR -> Ascending :: Nil, partialFilter = Some(d :~ curnt)) % s"bin-$USRREPR-1-partial-$TIMETHRU" ::
    // findMissingExpectedRatings (partial) indexes
//    Index(PUBESTARS -> Ascending :: Nil, partialFilter = Some(d :~ curnt :~ PUBREPR -> (d :~ "$exists" -> true))) %
//      s"bin-$PUBESTARS-1-partial-$TIMETHRU-$PUBREPR" ::
//    Index(PRIVESTARS -> Ascending :: Nil, partialFilter = Some(d :~ curnt :~ PRVREPR -> (d :~ "$exists" -> true))) %
//      s"bin-$PRIVESTARS-1-partial-$TIMETHRU-$PRVREPR" ::
    // text index (there can be only one per collection)
    Index(USR -> Ascending :: TIMETHRU -> Ascending :: SUBJx -> Text :: TAGSx -> Text :: COMNTx -> Text :: Nil) %
      s"bin-$USR-1-$TIMETHRU-1--txt-$SUBJx-$TAGSx-$COMNTx" ::
    Index(TAGSx -> Ascending :: Nil) % s"bin-$TAGSx-1" ::
    Index(USR -> Ascending :: REFIDx -> Ascending :: TIMETHRU -> Ascending :: Nil) % // can't be unique b/c of nulls
      s"bin-$USR-1-$REFIDx-1-$TIMETHRU-1" ::
    Nil toMap;
  Await.result(dbColl().map(_.indexesManager.ensure(indxs)), 389 seconds)

  private val dupsIndxs: Map[String, Index] =
    Index(ID -> Ascending :: Nil, unique = true) % s"bin-$ID-1-uniq" ::
    Index(USRPRFX -> Ascending :: URLPRFX -> Ascending :: Nil) % s"bin-$USRPRFX-1-$URLPRFX-1" ::
    Nil toMap;
  Await.result(dupsColl().map(_.indexesManager.ensure(dupsIndxs)), 289 seconds)

  /** Saves a mark to the database. */
  def insert(mark: Mark): Future[Mark] = {
    logger.debug(s"Inserting mark ${mark.id}")
    for {
      c <- dbColl()
      wr <- c.insert(mark)
      _ <- wr.failIfError
    } yield {
      logger.debug(s"Mark: ${mark.id} successfully inserted")
      mark
    }
  }

  /**
    * Inserts existing marks from a stream.  If they are duplicates of pre-existing marks, repr-engine will
    * merge them.
    */
  def insertStream(marks: Stream[Mark]): Future[Int] = {
    logger.debug(s"Inserting stream of marks")
    for {
      c <- dbColl()
      now = TIME_NOW
      ms = marks.map(_.copy(timeFrom = now)).map(Mark.entryBsonHandler.write) // map each mark into a `BSONDocument`
      wr <- c.bulkInsert(ms, ordered = false)

      // similar to ExtendedWriteResult.failIfError but (1) wr.ok won't always be false when there are errors from
      // a bulk insert and (2) wr is a MultiBulkWriteResult here, not a WriteResult
      _ <- if (wr.writeErrors.isEmpty) Future.successful {}
           else Future.failed(new Exception(wr.writeErrors.mkString("; ")))

    } yield {
      val count = wr.totalN - wr.writeErrors.size
      logger.debug(s"$count marks were successfully inserted")
      count
    }
  }

  /** Must be used only for private page */
  def insertPage(page: Page): Future[Page] = {
    logger.debug("Inserting page...")
    for {
      pg <- pagesDao.insertPage(page)
      _ <- changePendingPageNumber(page.userId, page.id)
    } yield {
      logger.debug("Page was inserted")
      page
    }
  }

  /** Must be used only for private page */
  def removePage(page: Page): Future[Unit] = {
    logger.debug("Removing page")

    for {
      _ <- pagesDao.removeSinglePage(page)
      _ <- changePendingPageNumber(page.userId, page.id, increment = false)
    } yield {
      logger.debug("Page was removed")
    }
  }

  /**
    * Retrieves a mark by ID, ignoring whether or not the user is authorized to view the mark, which means the
    * calling code must perform this check itself.
    * @param id        Requested mark ID.
    * @return          None if no such mark is found.
    */
  def retrieveInsecure(id: ObjectId/*, timeThru: TimeStamp = INF_TIME*/): Future[Option[Mark]] =
    retrieveInsecureSeq(id :: Nil/*, timeThru = timeThru*/).map(_.headOption)

  /** Retrieves a list of marks by IDs, ignoring user authorization permissions. */
  def retrieveInsecureSeq(ids: Seq[ObjectId]/*, timeThru: TimeStamp = INF_TIME*/): Future[Seq[Mark]] = {
    logger.debug(s"Retrieving (insecure) ${ids.size} marks; first, at most, 5: ${ids.take(5)}")
    for {
      c <- dbColl()
      seq <- c.find(d :~ ID -> (d :~ "$in" -> ids) :~ curnt/*TIMETHRU -> timeThru*/).coll[Mark, Seq]()
    } yield {
      logger.debug(s"Retrieved (insecure) ${seq.size} marks; first, at most, 5: ${seq.take(5).map(_.id)}")
      seq
    }
  }

  /** Retrieves a mark by user and ID, None if not found or not authorized. */
  def retrieve(user: Option[User], id: ObjectId/*, timeThru: TimeStamp = INF_TIME*/): Future[Option[Mark]] = {
    logger.debug(s"Retrieving mark $id for user ${user.map(_.usernameId)}")
    for {
      mInsecure <- retrieveInsecure(id/*, timeThru = timeThru*/)
      authorizedRead <- mInsecure.fold(Future.successful(false))(_.isAuthorizedRead(user))
    } yield mInsecure match {
      case Some(m) if authorizedRead => logger.debug(s"Mark $id successfully retrieved"); Some(m)
      case Some(_) => logger.info(s"User $user unauthorized to view mark $id"); None
      case None => logger.debug(s"Mark $id not found"); None
    }
  }

  /** Retrieves all current marks for the user, sorted by `timeFrom` descending. */
  def retrieve(user: UUID): Future[Seq[Mark]] = {
    logger.debug(s"Retrieving marks by user $user")
    for {
      c <- dbColl()
      seq <- c.find(d :~ USR -> user :~ curnt).sort(d :~ TIMEFROM -> -1).coll[Mark, Seq]()
    } yield {
      logger.debug(s"${seq.size} marks were successfully retrieved")
      seq
    }
  }

  /** Retrieves all versions of a mark, current and previous, sorted by timeFrom, descending. */
  def retrieveInsecureHist(id: String): Future[Seq[Mark]] = {
    logger.debug(s"Retrieving history of mark $id")
    for {
      c <- dbColl()
      seq <- c.find(d :~ ID -> id).sort(d :~ TIMEFROM -> -1).coll[Mark, Seq]()
    } yield {
      //val filtered = seq.filter(_.isAuthorizedRead(user))
      logger.debug(s"${seq.size} marks were successfully retrieved")
      seq
    }
  }

  /** Retrieves the original creation time of a mark. */
  def retrieveCreationTime(id: String): Future[Option[TimeStamp]] =
    retrieveInsecureHist(id).map(_.lastOption.map(_.timeFrom))

  /**
    * Retrieves a current mark by user and URL, None if not found.  This is used in the Chrome extension via the
    * backend's `MarksController` to quickly get the mark for an active tab.  Eventually we'll probably want to
    * implement more complex logic based on representations similar to repr-engine's `dupSearch`.
    */
  def retrieveByUrl(url: String, user: UUID): Future[Option[Mark]] = {
    logger.debug(s"Retrieving marks by URL $url and user $user")
    for {
      // find set of URLs that contain duplicate content to the one requested
      cDups <- dupsColl()
      setDups <- cDups.find(d :~ USRPRFX -> user.toString.binPrfxComplement :~ URLPRFX -> url.binaryPrefix).coll[UrlDuplicate, Set]()
      urls = Set(url).union(setDups.filter(ud => ud.userId == user && ud.url == url).flatMap(_.dups))

      // find all marks with those URL prefixes
      c <- dbColl()
      prfxIn = d :~ "$in" -> urls.map(_.binaryPrefix)
      seq <- c.find(d :~ USR -> user :~ URLPRFX -> prfxIn :~ curnt).coll[Mark, Seq]()

    } yield {

      // filter/find down to a single (optional) mark
      val optMark = seq.find(_.mark.url.exists(urls.contains))
      logger.debug(s"$optMark mark was successfully retrieved")
      optMark
    }
  }

  /**
    * Map each URL to the other in the `urldups` collection.  The only reason this method (currently) returns a
    * Future[String] rather than a Future[Unit] is because of where it's used in repr-engine.
    */
  def insertUrlDup(user: UUID, url0: String, url1: String): Future[String] = {
    logger.debug(s"Inserting URL duplicates for $url0 and $url1")
    for {
      c <- dupsColl()

      // database lookup to find candidate dups via indexed prefixes
      candidates = (url: String) =>
        c.find(d :~ USRPRFX -> user.toString.binPrfxComplement :~ URLPRFX -> url.binaryPrefix).coll[UrlDuplicate, Set]()
      candidates0 <- candidates(url0)
      candidates1 <- candidates(url1)

      // narrow down candidates sets to non-indexed (non-prefix) values
      optDups = (url: String, candidates: Set[UrlDuplicate]) =>
        candidates.find(ud => ud.userId == user && ud.url == url)
      optDups0 = optDups(url0, candidates0)
      optDups1 = optDups(url1, candidates1)

      // construct a new UrlDuplicate or an update to the existing one
      newUD = (urlKey: String, urlVal: String, optDups: Option[UrlDuplicate]) =>
        optDups.fold(UrlDuplicate(user, urlKey, Set(urlVal)))(ud => ud.copy(dups = ud.dups + urlVal))
      newUD0 = newUD(url0, url1, optDups0)
      newUD1 = newUD(url1, url0, optDups1)

      // update or insert if not already there
      _ <- c.update(d :~ ID -> newUD0.id, newUD0, upsert = true)
      _ <- c.update(d :~ ID -> newUD1.id, newUD1, upsert = true)
    } yield ""
  }

  /** Retrieves all current marks for the user, constrained by a list of tags. Mark must have all tags to qualify. */
  def retrieveTagged(user: UUID, labels: Set[String]): Future[Seq[Mark]] = {
    logger.debug(s"Retrieving marks for user $user and labels $labels")
    for {
      c <- dbColl()
<<<<<<< HEAD

      sel0 = d :~ USR -> user :~ TAGSx -> (d :~ "$all" -> tags) :~ curnt
      sel1 = if (tags.isEmpty) sel0 else sel0 :~ TAGSx -> (d :~ "$all" -> tags)

      seq <- (c find sel1 sort d :~ TIMEFROM -> -1).coll[Mark, Seq]()
=======
      sel = d :~ USR -> user :~ TAGSx -> (d :~ "$all" -> labels) :~ curnt
      seq <- (c find sel sort d :~ TIMEFROM -> -1).coll[Mark, Seq]()
>>>>>>> 8d9f066d
    } yield {
      logger.debug(s"${seq.size} tagged marks were successfully retrieved")
      seq
    }
  }

  /**
    * Retrieves all current marks with representations for the user, constrained by a list of tags.  Mark must have
    * all tags to qualify.
    * @param user  Only marks for this user will be returned/searched.
    * @param tags  Returned marks must have all of these tags, default to empty set.
    */
  def retrieveRepred(user: UUID, tags: Set[String] = Set.empty[String]): Future[Seq[Mark]] = {
    logger.debug(s"Retrieving represented marks for user $user and tags $tags")
    for {
      c <- dbColl()

      reprs = d :~ REPRS -> (d :~ "$not" -> (d :~ "$size" -> 0))

      // maybe we should $and instead of $or
      sel0 = d :~ USR -> user :~ curnt :~ reprs // TODO: should `curnt` be moved into `reprs` to utilize indexes?

      sel1 = if (tags.isEmpty) sel0 else sel0 :~ TAGSx -> (d :~ "$all" -> tags)

      // todo: provide excluding in issue-222
      seq <- c.find(sel1 /*, searchExcludedFields */).coll[Mark, Seq]()
    } yield {
      logger.debug(s"${seq.size} represented marks were successfully retrieved")
      seq.map { m => m.copy(aux = m.aux.map(_.cleanRanges)) }
    }
  }

  /**
    * Retrieves all of a user's MarkRefs--i.e. marks owned by other users that have been shared with this one.
    * Returns them in a map from the referenced mark IDs to the MarkRefs themselves--the assumption being they'll
    * need to be "application-level joined" by the caller.
    */
  def retrieveRefed(user: UUID): Future[Map[ObjectId, MarkRef]] = {
    logger.debug(s"Retrieving referenced marks for user $user")
    for {
      c <- dbColl()
      sel = d :~ USR -> user :~ REFIDx -> (d :~ "$exists" -> true) :~ curnt
      seq <- c.find(sel, searchExcludedFields).coll[Mark, Seq]()
    } yield {
      logger.debug(s"${seq.size} referenced marks were successfully retrieved")
      seq//.map { m => m.copy(aux = m.aux.map(_.cleanRanges)) } // no longer returning Marks, so no need to cleanRanges
        .map(m => m.markRef.get.markId -> m.markRef.get).toMap
    }
  }

  /** Retrieves all tags existing in all current marks for the given user. */
  def retrieveTags(user: UUID): Future[Set[String]] = {
    logger.debug(s"Retrieving labels for user $user")
    for {
      c <- dbColl()
      sel = d :~ USR -> user :~ curnt
      docs <- c.find(sel, d :~ TAGSx -> 1 :~ "_id" -> 0).coll[BSONDocument, Set]()
    } yield {
      val labels: Set[String] = for {
        doc <- docs // foreach returned document and foreach mark.tags
        label <- doc.getAs[BSONDocument](MARK).get.getAs[Set[String]](TAGSx.split(raw"\.")(1)).getOrElse(Set.empty)
      } yield label
      logger.debug(s"Successfully retrieved ${labels.size} labels: $labels")
      labels
    }
  }

  // exclude these fields from the returned results of search-related methods to conserve memory during search
  // TODO: implement a MSearchable base class so that users know they're dealing with a partially populated Mark
  // (should have looked more closely at hamstoo.SearchService when choosing these fields; see issue #222)
  val searchExcludedFields: BSONDocument = d :~ /*(PAGES -> 0) :~ */(URLPRFX -> 0) :~ (TOTVISx -> 0) :~ (TOTBGx -> 0) :~
    (MERGEID -> 0) :~ (COMNTENCx -> 0)

  /**
    * Executes a MongoDB Text Index search using text index with sorting in user's marks, constrained by tags.
    * Mark state must be current (i.e. timeThru == INF_TIME) and have all tags to qualify.
    */
  def search(user: UUID, query: String): Future[Set[Mark]] = search(Set(user), query)

<<<<<<< HEAD
      seq <- c.find(sel0 :~ searchScoreSelection,
                    /* searchExcludedFields :~ */ searchScoreProjection)/*.sort(searchScoreProjection)*/
        .coll[Mark, Seq]()

    } yield {
      val filtered = seq.view.filter { m => tags.forall(t => m.mark.tags.exists(_.contains(t))) }
        .map { m => m.copy(aux = m.aux.map(_.cleanRanges)) }
        .force
      logger.debug(s"${filtered.size} marks were successfully retrieved (${seq.size - filtered.size} were filtered out per their labels)")
      filtered
=======
  /**
    * Perform Text Index search over the marks of more than one user, which is useful for searching referenced marks,
    * and potentially filter for specific mark IDs.
    */
  def search(users: Set[UUID], query: String, ids: Set[ObjectId] = Set.empty[ObjectId]): Future[Set[Mark]] = {
    logger.debug(s"Searching for marks for ${users.size} users (first, at most, 5: ${users.take(5)}) by text query '$query'")

    // this projection doesn't have any effect without this selection
    val searchScoreSelection = d :~ "$text" -> (d :~ "$search" -> query)
    val searchScoreProjection = d :~ SCORE -> (d :~ "$meta" -> "textScore")

    val idsFilter = if (ids.isEmpty) d else d :~ ID -> (d :~ "$in" -> ids)

    // it appears that `$in` is not an "equality match condition" as mentioned in the MongoDB Text Index
    // documentation, using it here (rather than Future.sequence) generates the following database error:
    // "planner returned error: failed to use text index to satisfy $text query (if text index is compound,
    // are equality predicates given for all prefix fields?)"
    //val sel = d :~ USR -> (d :~ "$in" -> users) :~ curnt

    // be sure to call dbColl() separately for each element of the following sequence to ensure asynchronous execution
    Future.sequence {
      users.map { u =>
        val sel = d :~ USR -> u :~ curnt
        dbColl().flatMap(_.find(sel :~ searchScoreSelection :~ idsFilter,
                                searchExcludedFields :~ searchScoreProjection).coll[Mark, Seq]())
      }
    }.map(_.flatten).map { set =>
      logger.debug(s"Search retrieved ${set.size} marks")
      set.map { m => m.copy(aux = m.aux.map(_.cleanRanges)) }
>>>>>>> 8d9f066d
    }
  }

  /**
    * Updates current state of a mark with user-provided MarkData, looking up the mark by user and ID.
    * Returns new current mark state.  Do not attempt to use this function to update non-user-provided data
    * fields (i.e. non-MarkData).
    *
    * It is assumed that if the MarkData's rating.isDefined that the rating field is the only one we have to update.
    */
  def update(user: Option[User], id: String, mdata: MarkData): Future[Mark] = for {
    c <- dbColl()
    _ = logger.info(s"Updating mark $id")

    // test write permissions
    (mOld, updateRef) <- for {
      mInsecure <- retrieveInsecure(id)
      authorizedRead <- mInsecure.fold(Future.successful(false))(_.isAuthorizedRead(user))
      authorizedWrite <- mInsecure.fold(Future.successful(false))(_.isAuthorizedWrite(user))
    } yield mInsecure match {
      case None =>
        throw new NoSuchElementException(s"Unable to find mark $id for updating")
      case Some(_) if !authorizedRead =>
        throw new NotAuthorizedException(s"User ${user.map(_.usernameId)} unauthorized to view mark $id")
      case Some(m) =>

        // update a MarkRef if there's a logged in, non-owner user who just wants to add labels or a rating, if the
        // non-owner is authorized for writing then a change to the set of labels is reflected on the actual mark,
        // but if not then they additional labels will be put on the MarkRef (and only viewable to that non-owner user)
        val updateRef = user.exists(!m.ownedBy(_)) && (!authorizedWrite || mdata.rating.isDefined)

        if (!authorizedWrite && !updateRef)
          throw new NotAuthorizedException(s"User ${user.map(_.usernameId)} unauthorized to modify mark $id")
        (m, updateRef)
    }

    now: Long = TIME_NOW

<<<<<<< HEAD

    _ = logger.debug(s"0 REPRS: ${mOld.reprs}")
    // if the URL has changed then discard the old public repr (only the public one though as the private one is
    // based on private user content that was only available from the browser extension at the time the user first
    // created it)
    reprs0 = if (mdata.equalsPerPubRepr(mOld.mark)) mOld.reprs else mOld.reprs.filterNot(_.reprType == Representation.PUBLIC)

    // if user-generated content has changed then discard the old user repr (also see unsetUserContentReprId below)
    reprs1 = if (mdata.equalsPerUserRepr(mOld.mark)) reprs0 else reprs0.filterNot(_.reprType == Representation.USERS)

    _ = logger.debug(s"REPRS: $reprs1")

    newMk = mOld.copy(mark = mdata, reprs = reprs1, timeFrom = now, timeThru = INF_TIME, modifiedBy = user.map(_.id))

    wr <- c.insert(newMk)
    _ <- wr.failIfError
  } yield {
    logger.debug(s"Mark: $id was successfully updated...")
    newMk
  }
=======
    // if updateRef is true then just update a mark with a MarkRef, o/w update the actual mark (with the MarkData)
    m <- if (updateRef) updateMarkRef(user.get.id, mOld, mdata) else {

      // if `mdata` arrives without a rating then that indicates the mark was saved not by clicking stars so we need
      // to populate it with the existing value (see SingleMarkController.updateMark in frontend and updateMarkRef also)
      val populatedRating = mdata.rating
        .fold(mdata.copy(rating = mOld.mark.rating))(_ => mdata)
        .copy(tags = mdata.tags.map(_ - SHARED_WITH_ME_TAG)) // never put SHARED_WITH_ME_TAG on a real non-MarkRef mark

      if (mOld.mark == populatedRating) Future.successful(mOld) else for {

        // be sure to not use `user`, which could be different from `mOld.userId` if the the mark has been shared
        wr <- c.update(d :~ USR -> mOld.userId :~ ID -> id :~ curnt, d :~ "$set" -> (d :~ TIMETHRU -> now))
        _ <- wr.failIfError

        // if the URL has changed then discard the old public repr (only the public one though as the private one is
        // based on private user content that was only available from the browser extension at the time the user first
        // created it)
        pubRp = if (populatedRating.equalsPerPubRepr(mOld.mark)) mOld.pubRepr else None
        // TODO: should pubExpRating be dumped in this case also?

        // if user-generated content has changed then discard the old user repr (also see unsetUserContentReprId below)
        usrRp = if (populatedRating.equalsPerUserRepr(mOld.mark)) mOld.userRepr else None

        mNew = mOld.copy(mark = populatedRating, pubRepr = pubRp, userRepr = usrRp,
                         timeFrom = now, timeThru = INF_TIME, modifiedBy = user.map(_.id))

        wr <- c.insert(mNew)
        _ <- wr.failIfError

        // only create a MarkRef in the database if the user is non-None, o/w there'd be nowhere to put it
        ref <- if (user.exists(!mNew.ownedBy(_))) findOrCreateMarkRef(user.get.id, mNew.id).map(Some(_))
               else Future.successful(None)

      } yield mNew.mask(ref.flatMap(_.markRef), user) // might be a no-op if user owns the mark
    }
  } yield m

  /** Is this useful? */
  def refSel(user: UUID, refId: ObjectId): BSONDocument = d :~ USR -> user :~ REFIDx -> refId :~ curnt

  /**
    * Retrieves a Mark with a MarkRef (and no MarkData) given its referenced mark ID.  If one doesn't exist
    * in the database, then this method will create it (i.e. upsert).
    */
  def findOrCreateMarkRef(user: UUID, refId: ObjectId): Future[Mark] = for {
    c <- dbColl()
    mOld <- c.find(refSel(user, refId)).one[Mark]
    m <- if (mOld.isDefined) Future.successful(mOld.get) else {
      val ref = MarkRef(refId, tags = Some(Set(SHARED_WITH_ME_TAG))) // user can remove this tag later

      // for now we'll set pubRepr/userRepr/pubExpRating to prevent repr-engine from doing the same, but
      // once issue #260 is implemented we will merely not send a message to repr-engine to process this mark
      val mNew = Mark(user, mark = MarkData("", None), markRef = Some(ref), pubRepr = Some(NONE_REPR_ID),
                      userRepr = Some(NONE_REPR_ID), pubExpRating = Some(NO_REPR_ERATING_ID))

      c.insert(mNew).map(_ => mNew)
    }
  } yield m

  /**
    * Update a Mark with a MarkRef rather than a "real" mark with a MarkData.  A MarkRef just refers to another
    * mark, one that has been shared with the user creating the MarkRef.
    *
    * Given that a rating and labels are technically supposed to apply to the subject/URL we could maybe just do
    * away with this idea of a MarkRef and just create a real mark for the shared-to, non-owner user with the same
    * subject/URL and the non-owner user's data.  This presents 2 problems:
    *   1) A non-owner might think he is rating the owner's mark (and it's data), not the subject/URL of the owner's
    *      mark.
    *   2) A non-owner might want to create his own mark with the same subject/URL.
    */
  def updateMarkRef(user: UUID, referenced: Mark, mdata: MarkData): Future[Mark] = for {
    c <- dbColl()
    mOld <- findOrCreateMarkRef(user, referenced.id)

    // TODO: throw an exception if this non-owner user has attempted to change anything but the rating or (add) labels

    // only update rating if mdata.rating.isDefined, o/w update labels
    refOld = mOld.markRef.get
    refNew = if (mdata.rating.isDefined) refOld.copy(rating = mdata.rating) else {
      // this set diff allows for removal of the SHARED_WITH_ME_TAG
      val netLabels = mdata.tags.getOrElse(Set.empty[String]) diff referenced.mark.tags.getOrElse(Set.empty[String])
      refOld.copy(tags = if (netLabels.isEmpty) None else Some(netLabels))
    }

    now: Long = TIME_NOW

    // if no change to MarkRef then there's nothing to do
    m <- if (refOld == refNew) Future.successful(mOld) else for {

      // the MarkRef's user will be that of the non-owner-user, not the owner-user of the mark
      wr <- c.update(refSel(user, referenced.id), d :~ "$set" -> (d :~ TIMETHRU -> now))
      _ <- wr.failIfError

      // even if refNew doesn't contain any tags or a rating, still execute the following code, the alternative
      // logic doesn't seem worth the complexity
      mNew = mOld.copy(markRef = Some(refNew), timeFrom = now)

      wr <- c.insert(mNew)
      _ <- wr.failIfError
    } yield mNew
  } yield referenced.mask(Some(refNew), None)
>>>>>>> 8d9f066d

  /**
    * R sharing level must be at or above RW sharing level.
    * Updating RW permissions with higher than existing R permissions will raise R permissions as well.
    * Updating R permissions with lower than existing RW permissions will reduce RW permissions as well.
    *
    * TODO: This method should be moved into a MongoShareableDao class, similar to MongoAnnotationDao.
    */
  def updateSharedWith(m: Mark, nSharedTo: Int,
                       readOnly : Option[(SharedWith.Level.Value, Option[UserGroup])],
                       readWrite: Option[(SharedWith.Level.Value, Option[UserGroup])]): Future[Mark] = {
    logger.debug(s"Sharing mark ${m.id} with $readOnly and $readWrite")
    val ts = TIME_NOW // use the same time stamp everywhere
    val so = Some(UserGroup.SharedObj(m.id, ts))
    def saveGroup(opt: Option[UserGroup]): Future[Option[UserGroup]] =
      opt.fold(Future.successful(Option.empty[UserGroup]))(ug => userDao.saveGroup(ug, so).map(Some(_)))

    for {
      // these can return different id'ed groups than were passed in (run these sequentially so that if they're the
      // same only one instance will be written to the database)
      ro <- saveGroup(readOnly .flatMap(_._2))
      rw <- saveGroup(readWrite.flatMap(_._2))
      sw = SharedWith(readOnly  = readOnly .flatMap(x => ShareGroup.xapply(x._1, ro)),
                      readWrite = readWrite.flatMap(x => ShareGroup.xapply(x._1, rw)), ts = ts)

      // this isn't exactly right as it's double counting any previously shared-with emails
      //nSharedTo <- sw.emails.map(_.size)

      c <- dbColl()

      // be sure not to select userId field here as different DB models use name that field differently: userId/usrId
      sel = d :~ ID -> m.id :~ curnt
      wr <- {
        import UserGroup.sharedWithHandler
        val set = d :~ "$set" -> (d :~ SHARED_WITH -> sw)
        val inc = d :~ "$inc" -> (d :~ N_SHARED_FROM -> 1 :~ N_SHARED_TO -> nSharedTo)
        c.findAndUpdate(sel, set :~ inc, fetchNewObject = true)
      }
      _ <- if (wr.lastError.exists(_.n == 1)) Future.successful {} else {
        val msg = s"Unable to findAndUpdate Shareable ${m.id}'s shared with; wr.lastError = ${wr.lastError.get}"
        logger.error(msg)
        Future.failed(new NoSuchElementException(msg))
      }
    } yield {
      logger.debug(s"Mark ${m.id} was successfully shared with $sw")
      wr.result[Mark].get
    }
  }

  /**
    * Updates a mark's subject and URL only.  No need to maintain history in this case because all info is preserved.
    * Only marks with missing URL are selected and current subject is moved to URL field.
    */
  def updateSubject(user: UUID, id: String, newSubj: String): Future[Int] = {
    logger.debug(s"Updating subject '$newSubj' (and URL) for mark $id")
    for {
      c <- dbColl()
      sel = d :~ USR -> user :~ ID -> id :~ curnt :~ URLx -> (d :~ "$exists" -> false)
      doc <- c.find(sel, d :~ SUBJx -> 1 :~ "_id" -> 0).one[BSONDocument]
      oldSubj = doc.get.getAs[BSONDocument](MARK).get.getAs[String](SUBJx.split(raw"\.")(1)).getOrElse("")
      _ = logger.info(s"Updating subject from '$oldSubj' to '$newSubj' for mark $id")
      wr <- c.update(sel, d :~ "$set" -> (d :~ SUBJx -> newSubj :~ URLx -> oldSubj))
      _ <- wr.failIfError
    } yield {
      val count = wr.nModified
      logger.debug(s"$count marks' subjects were successfully updated")
      count
    }
  }

  /**
    * Merge two marks by setting their `timeThru`s to the time of execution and inserting a new mark with the
    * same `timeFrom`.
    */
  def merge(oldMark: Mark, newMark: Mark, now: Long = TIME_NOW): Future[Mark] = {
    val oldMarkId = oldMark.id
    val newMarkId = newMark.id

    logger.debug(s"Merge marks (oldOne: $oldMarkId and newOne: $newMarkId")

    for {
      c <- dbColl()

      // delete the newer mark and merge it into the older/pre-existing one (will return 0 if newMark not in db yet)
      _ <- delete(newMark.userId, Seq(newMarkId), now = now, mergeId = Some(oldMarkId), ensureDeletion = false)

      // merge user page
      _ <- pagesDao.mergeUserPages(newMark.userId, oldMarkId, newMarkId)

      // merge public page
      _ <- pagesDao.mergePublicPages(newMark.userId, oldMarkId, newMarkId)

      // merge private page
      _ <- pagesDao.mergePrivatePages(newMark.userId, oldMarkId, newMarkId)

      mergedMk = oldMark.merge(newMark).copy(timeFrom = now, timeThru = INF_TIME)

<<<<<<< HEAD
      sel = d :~ USR -> mergedMk.userId :~ ID -> mergedMk.id :~ curnt
=======
    _ <- if (wr.lastError.exists(_.n == 1)) Future.unit else {
      val msg = s"Unable to findAndUpdate mark $id's page source; ensureNoPrivRepr = $ensureNoPrivRepr, wr.lastError = ${wr.lastError.get}"
      logger.error(msg)
      Future.failed(new NoSuchElementException(msg))
    }
>>>>>>> 8d9f066d

      mod = d :~ "$set" -> (d :~ TIMETHRU -> now)

      // don't do anything if there wasn't a meaningful change to the old mark
      _ <- if (oldMark equalsIgnoreTimeStamps mergedMk) Future.unit else for {

        wr <- c.update(sel, mod)
        _ <- wr.failIfError

        wr <- c.insert(mergedMk)
        _ <- wr.failIfError

      } yield ()
    } yield {
      logger.debug(s"Marks $oldMarkId and $newMarkId was successfully merged in ${mergedMk.id}")
      mergedMk
    }
  }

  /**
    * Renames one tag in all user's marks that have it.
    * Returns updated mark states number.
    */
  def updateTag(user: UUID, tag: String, rename: String): Future[Int] = {
    logger.debug(s"Updating all '$tag' tags to '$rename' for user $user")
    for {
      c <- dbColl()
      sel = d :~ USR -> user :~ TAGSx -> tag
      wr <- c.update(sel, d :~ "$set" -> (d :~ s"$TAGSx.$$" -> rename), multi = true)
      _ <- wr.failIfError
    } yield {
      val count = wr.nModified
      logger.debug(s"$count marks' tags were successfully updated")
      count
    }
  }

  /** Appends `time` to either `.tabVisible` or `.tabBground` array of a mark. */
  def addTiming(user: UUID, id: String, time: RangeMils, foreground: Boolean): Future[Unit] = for {
    c <- dbColl()
    sel = d :~ USR -> user :~ ID -> id :~ curnt
    wr <- c.update(sel, d :~ "$push" -> (d :~ (if (foreground) TABVISx else TABBGx) -> time))
    _ <- wr.failIfError
  } yield ()

  /**
    * Updates all user's marks with new user ID, effectively moving them to another user.
    * Returns the number of mark states moved.
    */
  def move(thisUser: UUID, thatUser: UUID): Future[Int] = {
    logger.debug(s"Moving marks from user $thisUser to user $thatUser")
    for {
      c <- dbColl()
      wr <- c.update(d :~ USR -> thatUser, d :~ "$set" -> (d :~ USR -> thisUser), multi = true)
      _ <- wr.failIfError
    } yield {
      val count = wr.nModified
      logger.debug(s"$count were successfully moved from user $thisUser to user $thatUser")
      count
    }
  }

  /** Updates `timeThru` of a set of current marks (selected by user and a list of IDs) to time of execution. */
  def delete(user: UUID,
             ids: Seq[String],
             now: Long = TIME_NOW,
             mergeId: Option[String] = None,
             ensureDeletion: Boolean = true): Future[Int] = {
    logger.debug(s"Deleting marks for user $user: $ids")
    for {
      c <- dbColl()
      // selecting with `USR -> user` is important here for enforcing permissions
      selM = d :~ USR -> user :~ ID -> (d :~ "$in" -> ids) :~ curnt
      selR = d :~ USR -> user :~ REFIDx -> (d :~ "$in" -> ids) :~ curnt
      mrg = mergeId.map(d :~ MERGEID -> _).getOrElse(d)
      wr <- c.update(d :~ "$or" -> Seq(selM, selR), d :~ "$set" -> (d :~ TIMETHRU -> now :~ mrg), multi = true)
      _ <- wr.failIfError
      _ <- if (wr.nModified == ids.size || !ensureDeletion) Future.successful {} else {
        val msg = s"Unable to delete marks; ${wr.nModified} out of ${ids.size} were successfully deleted; first attempted, at most, 5: ${ids.take(5)}"
        logger.error(msg)
        Future.failed(new NoSuchElementException(msg))
      }
    } yield {
      val count = wr.nModified
      logger.debug(s"$count marks were successfully deleted")
      count
    }
  }

  /** Removes a tag from all user's marks that have it. */
  def deleteTag(user: UUID, tag: String): Future[Int] = {
    logger.debug(s"Deleting tag '$tag' from all user's marks for user $user")
    for {
      c <- dbColl()
      sel = d :~ USR -> user :~ TAGSx -> tag
      wr <- c.update(sel, d :~ "$pull" -> (d :~ TAGSx -> tag), multi = true)
      _ <- wr.failIfError
    } yield {
      val count = wr.nModified
      logger.debug(s"Tag '$tag' was removed from $count marks")
      count
    }
  }

  /** Adds a set of tags to each current mark from a list of IDs. */
  def tag(user: UUID, ids: Seq[String], tags: Set[String]): Future[Int] = {
    logger.debug(s"Adding tags to marks for user $user")
    for {
      c <- dbColl()
      sel = d :~ USR -> user :~ ID -> (d :~ "$in" -> ids) :~ curnt
      wr <- c.update(sel, d :~ "$push" -> (d :~ TAGSx -> (d :~ "$each" -> tags)), multi = true)
      _ <- wr.failIfError
    } yield {
      val count = wr.nModified
      logger.debug(s"Tags were added to $count marks")
      count
    }
  }

  /** Removes a set of tags from each current mark from a list of IDs if they have any of the tags. */
  def untag(user: UUID, ids: Seq[String], tags: Set[String]): Future[Int] = {
    logger.debug(s"Removing tags from marks for user $user")
    for {
      c <- dbColl()
      sel = d :~ USR -> user :~ ID -> (d :~ "$in" -> ids) :~ curnt
      wr <- c.update(sel, d :~ "$pull" -> (d :~ TAGSx -> (d :~ "$in" -> tags)), multi = true)
    } yield {
      val count = wr.nModified
      logger.debug(s"Tags were removed from $count marks")
      count
    }
  }

  /**
    * Retrieves a list of n marks that require representations. Intentionally not filtering for `curnt` marks.
    *
    * The following MongoDB shell command should show that this query is using two indexes via an "OR" inputStage.
//    *   db.entries.find({$or:[{timeThru:NumberLong("9223372036854775807"), pubRepr:{$exists:0}},
//    *                         {timeThru:NumberLong("9223372036854775807"), privRepr:{$exists:0}, page:{$exists:1}}]}).explain()
    */
  def findMissingReprs(n: Int): Future[Seq[Mark]] = {
    logger.debug("Finding marks with missing representations")
    for {
      c <- dbColl()

      // `curnt` must be part of selPub & selPriv, rather than appearing once outside the $or, to utilize the indexes
      selPriv = d :~ curnt :~ PENDING_PAGES -> (d :~ "$ne" -> 0)
      selPub = d :~ curnt :~ REPRS -> (d :~ "$not" -> (d :~ "$elemMatch" -> (d :~ REPR_TYPE -> Representation.PUBLIC)))
      selUser = d :~ curnt :~ REPRS -> (d :~ "$not" -> (d :~ "$elemMatch" -> (d :~ REPR_TYPE -> Representation.USERS)))

      sel = d :~ "$or" -> Seq(selPub, selPriv,  selUser)
      seq <- c.find(sel).coll[Mark, Seq](n)
    } yield {
      logger.debug(s"${seq.size} marks with missing representations were retrieved")
      seq
    }
  }

  def changePendingPageNumber(userId: UUID, id: String, increment: Boolean = true): Future[Unit] = {
    logger.debug("Incrementing number of pending pages")

    for {
      c <- dbColl()

      sel = d :~ USR -> userId :~ ID -> id :~ curnt
      mod = if (increment) d :~ "$inc" -> (d :~ PENDING_PAGES -> 1) else d :~ "$inc" -> (d :~ PENDING_PAGES -> -1)

      ur <- c.update(sel, mod)
      _ <- ur failIfError
    } yield {
      logger.debug(s"Pending page number was changed for user: $userId and mark: $id")
    }
  }

  def findMissingPublicReprs(n: Int): Future[Seq[Mark]] = {
    logger.debug("Finding marks with missing public representations")

    for {
      c <- dbColl()

      sel = d :~
        curnt :~
        REPRS -> (d :~ "$not" -> (d :~ "$elemMatch" -> (d :~ REPR_TYPE -> Representation.PUBLIC)))

      seq <- c.find(sel).coll[Mark, Seq](n)
    } yield {
      logger.debug(s"${seq.size} marks with missing public representations were retrieved")
      seq
    }
  }

  /**
    * Retrieves a list of n marks that require expected ratings. Intentionally not filtering for `curnt` marks.
    *
    * The following MongoDB shell command should show that this query is using two indexes via an "OR" inputStage.
    *   db.entries.find({$or:[{timeThru:NumberLong("9223372036854775807"), pubExpRating:{$exists:0}, pubRepr:{$exists:1}},
    *                         {timeThru:NumberLong("9223372036854775807"), privExpRating:{$exists:0}, privRepr:{$exists:1}}]}).explain()
    */
  def findMissingExpectedRatings(n: Int): Future[Seq[Mark]] = {
    logger.debug("Finding marks with missing expected ratings")
    for {
      c <- dbColl()

      sel = d :~ curnt :~ REPRS -> (d :~ "$not" -> (d :~ "$size" -> 0)) :~ EXP_RATINGx -> (d :~ "$exists" -> false)

      seq <- c.find(sel).coll[Mark, Seq](n)
    } yield {
      logger.debug(s"${seq.size} marks with missing E[rating]s were retrieved")
      seq
    }
  }

  def saveReprInfo(user: UUID, markId: String, reprInfo: ReprInfo): Future[Unit] = {
    logger.debug(s"Saving Representation info for user: $user of mark: $markId")

    for {
      c <- dbColl()

      sel = d :~ USR -> user :~ ID -> markId
      mod = d :~ "$push" -> (d :~ REPRS -> reprInfo)

      ur <- c.update(sel, mod)
      _ <- ur failIfError
    } yield {
      logger.debug(s"Representation Info was inserted for user: $user of mark: $markId")
    }
  }

  /** Remove a userRepr from a Mark.  Used by MongoAnnotationDao when annotations are created and destroyed. */
  def unsetUserRepr(user: UUID, id: String): Future[Unit] = unsetRepr(user, id, Representation.USERS)

  /** Remove a publicRepr from a Mark.  Used by MongoAnnotationDao when annotations are created and destroyed. */
  def unsetPublicRepr(user: UUID, id: String): Future[Unit] = unsetRepr(user, id, Representation.PUBLIC)

  def unsetPrivateRepr(user: UUID, id: String, reprId: String): Future[Unit] = {
    logger.debug(s"Remove private representation for user: $user of mark: $id")

    for {
      c <- dbColl()
      sel = d :~ USR -> user :~ ID -> id
      mod = d :~ "$pull" -> (d :~ REPR_ID -> reprId)
      ur <- c.update(sel, mod)
      _ <- ur failIfError
    } yield {
      logger.debug(s"Private representation $reprId was removed for user: $user of mark: $id")
    }
  }

  def updatePrivateERatingId(user: UUID,
                             markId: String,
                             reprId: String,
                             timeFrom: Long,
                             erId: String): Future[Unit] = {

    logger.debug(s"Updating private expect rating for representation: $reprId of mark: $markId")
    for {
      c <- dbColl()

      sel = d :~
        USR -> user :~
        ID -> markId :~
        REPRS -> (d :~ "$elemMatch" -> (d :~ REPR_ID -> reprId)) :~
        TIMEFROM -> timeFrom

      mod = d :~ "$set" -> (d :~ EXP_RATINGxp -> erId)

      ur <- c.update(sel, mod)
      _ <- ur failIfError
    } yield {
      logger.debug(s"Expect rating was updated, for representation: $reprId of mark: $markId")
    }
  }

  def updatePublicERatingId(user: UUID,
                            markId: String,
                            timeFrom: Long,
                            erId: String): Future[Unit] = updateERatingId(user, markId, Representation.PUBLIC, timeFrom, erId)

  def updateUsersERatingId(user: UUID,
                           markId: String,
                           timeFrom: Long,
                           erId: String): Future[Unit] = updateERatingId(user, markId, Representation.USERS, timeFrom, erId)

  /** Returns true if a mark with the given URL was previously deleted.  Used to prevent autosaving in such cases. */
  def isDeleted(user: UUID, url: String): Future[Boolean] = {
    logger.debug(s"Checking if mark was deleted, for user $user and URL: $url")
    for {
      c <- dbColl()
      sel = d :~ USR -> user :~ URLPRFX -> url.binaryPrefix :~ TIMETHRU -> (d :~ "$lt" -> INF_TIME)
      seq <- c.find(sel).coll[Mark, Seq]()
    } yield {
      val deleted = seq.exists(_.mark.url.contains(url))
      logger.debug(s"Mark for user: $user and URL: $url, isDeleted = $deleted")
      seq.exists(_.mark.url.contains(url))
    }
  }

  /**
    * Search for a [MarkData] by userId, subject and empty url field for future merge
    * @return - optional [MarkData]
    */
  def findDuplicateSubject(userId: UUID, subject: String): Future[Option[Mark]] = {
    logger.debug(s"Searching for duplicate subject marks for user $userId and subject '$subject'...")
    for {
      c <- dbColl() // TODO: does this query require an index?  or is the "bin-$USR-1-$TIMETHRU-1" index sufficient?
      sel = d :~ USR -> userId :~ SUBJx -> subject :~ URLx -> (d :~ "$exists" -> false) :~ curnt
      opt <- c.find(sel).one[Mark]
    } yield {
      logger.debug(s"Searching for duplicate subject marks finished with result mark ${opt.map(_.id)}")
      opt
    }
  }

  private def updateERatingId(user: UUID,
                              markId: String,
                              reprType: String,
                              timeFrom: Long,
                              erId: String): Future[Unit] = {
    logger.debug(s"Updating $reprType representation expect rating for user: $user of mark: $markId")
    for {
      c <- dbColl()

      sel = d :~
        USR -> user :~
        ID -> markId :~
        REPRS -> (d :~ "$elemMatch" -> (d :~ REPR_TYPE -> reprType)) :~
        TIMEFROM -> timeFrom

      mod = d :~ "$set" -> (d :~ EXP_RATINGxp -> erId)

      ur <- c.update(sel, mod)
      _ <- ur failIfError
    } yield {
      logger.debug(s"$reprType expect rating was updated, for user: $user of mark: $markId")
    }
  }

  private def unsetRepr(user: UUID, id: String, reprType: String): Future[Unit] = {
    logger.debug(s"Removing $reprType representation for user: $user of mark: $id")
    for {
      c <- dbColl()

      sel = d :~ USR -> user :~ ID -> id :~ curnt
      mod = d :~ "$pull" -> (d :~ REPRS -> (d :~ REPR_TYPE -> reprType))

      wr <- c.update(sel, mod)
      _ <- wr.failIfError
      // TODO: should we delete from the representations collection as well?
    } yield {
      logger.debug(s"$reprType representation was removed")
    }
  }
}<|MERGE_RESOLUTION|>--- conflicted
+++ resolved
@@ -260,16 +260,8 @@
     logger.debug(s"Retrieving marks for user $user and labels $labels")
     for {
       c <- dbColl()
-<<<<<<< HEAD
-
-      sel0 = d :~ USR -> user :~ TAGSx -> (d :~ "$all" -> tags) :~ curnt
-      sel1 = if (tags.isEmpty) sel0 else sel0 :~ TAGSx -> (d :~ "$all" -> tags)
-
-      seq <- (c find sel1 sort d :~ TIMEFROM -> -1).coll[Mark, Seq]()
-=======
       sel = d :~ USR -> user :~ TAGSx -> (d :~ "$all" -> labels) :~ curnt
       seq <- (c find sel sort d :~ TIMEFROM -> -1).coll[Mark, Seq]()
->>>>>>> 8d9f066d
     } yield {
       logger.debug(s"${seq.size} tagged marks were successfully retrieved")
       seq
@@ -349,18 +341,6 @@
     */
   def search(user: UUID, query: String): Future[Set[Mark]] = search(Set(user), query)
 
-<<<<<<< HEAD
-      seq <- c.find(sel0 :~ searchScoreSelection,
-                    /* searchExcludedFields :~ */ searchScoreProjection)/*.sort(searchScoreProjection)*/
-        .coll[Mark, Seq]()
-
-    } yield {
-      val filtered = seq.view.filter { m => tags.forall(t => m.mark.tags.exists(_.contains(t))) }
-        .map { m => m.copy(aux = m.aux.map(_.cleanRanges)) }
-        .force
-      logger.debug(s"${filtered.size} marks were successfully retrieved (${seq.size - filtered.size} were filtered out per their labels)")
-      filtered
-=======
   /**
     * Perform Text Index search over the marks of more than one user, which is useful for searching referenced marks,
     * and potentially filter for specific mark IDs.
@@ -390,7 +370,6 @@
     }.map(_.flatten).map { set =>
       logger.debug(s"Search retrieved ${set.size} marks")
       set.map { m => m.copy(aux = m.aux.map(_.cleanRanges)) }
->>>>>>> 8d9f066d
     }
   }
 
@@ -429,7 +408,26 @@
 
     now: Long = TIME_NOW
 
-<<<<<<< HEAD
+    // if updateRef is true then just update a mark with a MarkRef, o/w update the actual mark (with the MarkData)
+    m <- if (updateRef) updateMarkRef(user.get.id, mOld, mdata) else {
+
+      // if `mdata` arrives without a rating then that indicates the mark was saved not by clicking stars so we need
+      // to populate it with the existing value (see SingleMarkController.updateMark in frontend and updateMarkRef also)
+      val populatedRating = mdata.rating
+        .fold(mdata.copy(rating = mOld.mark.rating))(_ => mdata)
+        .copy(tags = mdata.tags.map(_ - SHARED_WITH_ME_TAG)) // never put SHARED_WITH_ME_TAG on a real non-MarkRef mark
+
+      if (mOld.mark == populatedRating) Future.successful(mOld) else for {
+
+        // be sure to not use `user`, which could be different from `mOld.userId` if the the mark has been shared
+        wr <- c.update(d :~ USR -> mOld.userId :~ ID -> id :~ curnt, d :~ "$set" -> (d :~ TIMETHRU -> now))
+        _ <- wr.failIfError
+
+        // if the URL has changed then discard the old public repr (only the public one though as the private one is
+        // based on private user content that was only available from the browser extension at the time the user first
+        // created it)
+        pubRp = if (populatedRating.equalsPerPubRepr(mOld.mark)) mOld.pubRepr else None
+        // TODO: should pubExpRating be dumped in this case also?
 
     _ = logger.debug(s"0 REPRS: ${mOld.reprs}")
     // if the URL has changed then discard the old public repr (only the public one though as the private one is
@@ -441,6 +439,18 @@
     reprs1 = if (mdata.equalsPerUserRepr(mOld.mark)) reprs0 else reprs0.filterNot(_.reprType == Representation.USERS)
 
     _ = logger.debug(s"REPRS: $reprs1")
+        // if user-generated content has changed then discard the old user repr (also see unsetUserContentReprId below)
+        usrRp = if (populatedRating.equalsPerUserRepr(mOld.mark)) mOld.userRepr else None
+
+        mNew = mOld.copy(mark = populatedRating, pubRepr = pubRp, userRepr = usrRp,
+                         timeFrom = now, timeThru = INF_TIME, modifiedBy = user.map(_.id))
+
+        wr <- c.insert(mNew)
+        _ <- wr.failIfError
+
+        // only create a MarkRef in the database if the user is non-None, o/w there'd be nowhere to put it
+        ref <- if (user.exists(!mNew.ownedBy(_))) findOrCreateMarkRef(user.get.id, mNew.id).map(Some(_))
+               else Future.successful(None)
 
     newMk = mOld.copy(mark = mdata, reprs = reprs1, timeFrom = now, timeThru = INF_TIME, modifiedBy = user.map(_.id))
 
@@ -450,41 +460,6 @@
     logger.debug(s"Mark: $id was successfully updated...")
     newMk
   }
-=======
-    // if updateRef is true then just update a mark with a MarkRef, o/w update the actual mark (with the MarkData)
-    m <- if (updateRef) updateMarkRef(user.get.id, mOld, mdata) else {
-
-      // if `mdata` arrives without a rating then that indicates the mark was saved not by clicking stars so we need
-      // to populate it with the existing value (see SingleMarkController.updateMark in frontend and updateMarkRef also)
-      val populatedRating = mdata.rating
-        .fold(mdata.copy(rating = mOld.mark.rating))(_ => mdata)
-        .copy(tags = mdata.tags.map(_ - SHARED_WITH_ME_TAG)) // never put SHARED_WITH_ME_TAG on a real non-MarkRef mark
-
-      if (mOld.mark == populatedRating) Future.successful(mOld) else for {
-
-        // be sure to not use `user`, which could be different from `mOld.userId` if the the mark has been shared
-        wr <- c.update(d :~ USR -> mOld.userId :~ ID -> id :~ curnt, d :~ "$set" -> (d :~ TIMETHRU -> now))
-        _ <- wr.failIfError
-
-        // if the URL has changed then discard the old public repr (only the public one though as the private one is
-        // based on private user content that was only available from the browser extension at the time the user first
-        // created it)
-        pubRp = if (populatedRating.equalsPerPubRepr(mOld.mark)) mOld.pubRepr else None
-        // TODO: should pubExpRating be dumped in this case also?
-
-        // if user-generated content has changed then discard the old user repr (also see unsetUserContentReprId below)
-        usrRp = if (populatedRating.equalsPerUserRepr(mOld.mark)) mOld.userRepr else None
-
-        mNew = mOld.copy(mark = populatedRating, pubRepr = pubRp, userRepr = usrRp,
-                         timeFrom = now, timeThru = INF_TIME, modifiedBy = user.map(_.id))
-
-        wr <- c.insert(mNew)
-        _ <- wr.failIfError
-
-        // only create a MarkRef in the database if the user is non-None, o/w there'd be nowhere to put it
-        ref <- if (user.exists(!mNew.ownedBy(_))) findOrCreateMarkRef(user.get.id, mNew.id).map(Some(_))
-               else Future.successful(None)
-
       } yield mNew.mask(ref.flatMap(_.markRef), user) // might be a no-op if user owns the mark
     }
   } yield m
@@ -553,7 +528,6 @@
       _ <- wr.failIfError
     } yield mNew
   } yield referenced.mask(Some(refNew), None)
->>>>>>> 8d9f066d
 
   /**
     * R sharing level must be at or above RW sharing level.
@@ -651,15 +625,7 @@
 
       mergedMk = oldMark.merge(newMark).copy(timeFrom = now, timeThru = INF_TIME)
 
-<<<<<<< HEAD
       sel = d :~ USR -> mergedMk.userId :~ ID -> mergedMk.id :~ curnt
-=======
-    _ <- if (wr.lastError.exists(_.n == 1)) Future.unit else {
-      val msg = s"Unable to findAndUpdate mark $id's page source; ensureNoPrivRepr = $ensureNoPrivRepr, wr.lastError = ${wr.lastError.get}"
-      logger.error(msg)
-      Future.failed(new NoSuchElementException(msg))
-    }
->>>>>>> 8d9f066d
 
       mod = d :~ "$set" -> (d :~ TIMETHRU -> now)
 
