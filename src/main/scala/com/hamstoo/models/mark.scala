package com.hamstoo.models

import java.util.UUID

import com.github.dwickern.macros.NameOf._
import com.hamstoo.models.Mark.MarkAux
import com.hamstoo.services.TikaInstance
import com.hamstoo.utils.{ExtendedString, generateDbId, INF_TIME, TIME_NOW}
import org.apache.commons.text.StringEscapeUtils
import org.commonmark.node._
import org.commonmark.parser.Parser
import org.commonmark.renderer.html.HtmlRenderer
import org.jsoup.Jsoup
import org.jsoup.safety.Whitelist
import play.api.Logger
import play.api.libs.json.{Json, OFormat}
import reactivemongo.bson.{BSONDocumentHandler, Macros}

import scala.collection.mutable
import scala.util.matching.Regex


/**
  * User content data model. This case class is also used for front-end JSON formatting.
  * The fields are:
  *
  * @param subj           - the rated element as a string of text; either a header of the marked page, or the rated
  *                       string itself
  * @param url            - an optional url
  * @param rating         - the value assigned to the mark by the user, from 0.0 to 5.0
  * @param tags           - a set of tags assigned to the mark by the user
  * @param comment        - an optional text comment assigned to the mark by the user
  * @param commentEncoded - markdown converted to HTML; set by class init
  */
case class MarkData(
                     subj: String,
                     url: Option[String],
                     rating: Option[Double] = None,
                     tags: Option[Set[String]] = None,
                     comment: Option[String] = None,
                     var commentEncoded: Option[String] = None) {

  import MarkData._

  commentEncoded = comment.map { c: String => // example: <IMG SRC=JaVaScRiPt:alert('XSS')>

    // example: <p>&lt;IMG SRC=JaVaScRiPt:alert('XSS')&gt;</p>
    // https://github.com/atlassian/commonmark-java
    // as well parses and renders markdown markup language
    val document: Node = parser.parse(c)

    // detects embedded links in text only and make them clickable (issue #136)
    // ignores html links (anchors) to avoid double tags because
    // commonmark.parser.parse(...) does not allocate <a>
    // (anchor tag) from text as a separate node
    // and such tags will be double tagged like <a href...><a href...>Link</a></a>
    val visitor = new TextNodesVisitor
    document.accept(visitor)

    val html = renderer.render(document)

    // example: <p><IMG SRC=JaVaScRiPt:alert('XSS')></p>
    // convert that &ldquo; back to a < character
    val html2 = StringEscapeUtils.unescapeHtml4(html)

    // example: <p><img></p>
    Jsoup.clean(html2, htmlTagsWhitelist)
  }

  /**
    * Merge two `MarkData`s with as little data loss as possible.  Not using `copy` here to ensure that if
    * additional fields are added to the constructor they aren't forgotten here.
    */
  def merge(oth: MarkData): MarkData = {

    if (subj != oth.subj)
      logger.warn(s"Merging two marks with different subjects '$subj' and '${oth.subj}'; ignoring latter")
    if (url.isDefined && oth.url.isDefined && url.get != oth.url.get)
      logger.warn(s"Merging two marks with different URLs ${url.get} and ${oth.url.get}; ignoring latter")

    MarkData(if (subj.length >= oth.subj.length) subj else oth.subj,
             url.orElse(oth.url),
             oth.rating.orElse(rating), // use new rating in case user's intent was to rate smth differently
             Some(tags.getOrElse(Nil.toSet) union oth.tags.getOrElse(Nil.toSet)),
             comment.map(_ + oth.comment.map(commentMergeSeparator + _).getOrElse("")).orElse(oth.comment)
    )
  }
}

object MarkData {
  val logger: Logger = Logger(classOf[MarkData])

  /* attention: mutable Java classes below.
  for markdown parsing/rendering: */
  lazy val parser: Parser = Parser.builder().build()
  lazy val renderer: HtmlRenderer = HtmlRenderer.builder().build()

  // for XSS filtering (https://jsoup.org/cookbook/cleaning-html/whitelist-sanitizer)
  lazy val htmlTagsWhitelist: Whitelist = Whitelist.relaxed()
    .addTags("hr") // horizontal rule
    .addEnforcedAttribute("a", "rel", "nofollow noopener noreferrer") /*
    https://medium.com/@jitbit/target-blank-the-most-underestimated-vulnerability-ever-96e328301f4c : */
    .addEnforcedAttribute("a", "target", "_blank")

  val commentMergeSeparator: String = "\n\n---\n\n"

<<<<<<< HEAD
  // tag which is present in save mark request when browser extension autosave feature is on
  // used in hamstoo to detect if current request is performed by autosave function
  val AUTOSAVE_TAG = "Automarked"
  val IMPORT_TAG = "Imported"

  /** Find all embed urls and convert them to html <a> links (anchors)
    *regex designed to ignore html link tag and markdown link tag
    * 1st regex part is (?<!href="), it checks that found link should not be prepended by href=" expression,
    *   i.e. take if 2nd regex part is "not prepended by" 1st part.
    * 2nd regex part which follows after (?<!href=") is looking for urls format
    *   1st part of 2nd regex part ((?:https?|ftp)://) checks protocol
    * (?<!href=") - this ignore condition should stay because commonmark.parser.parse(...) does not allocate <a>
    *   (anchor tag) from text as a separate node
    */
  def embeddedLinksToHtmlLinks(text: String): String = {
    val regexStr =
      "(?<!href=\")" + // ignore http pattern prepended by 'href=' expression
      "((?:https?|ftp)://)" + // check protocol
      "(([a-zA-Z0-‌​9\\-\\._\\?\\,\\'/\\+&am‌​p;%\\$#\\=~])*[^\\.\\,\\)\\(\\s])" // allowed anything which is allowed in url
    val ignoreTagsAndFindLinksInText: Regex = regexStr.r
    ignoreTagsAndFindLinksInText.replaceAllIn(text, m => "<a href=\"" + m.group(0) + "\">" + m.group(0) + "</a>")
  }
=======
  // this tag is present in calls to backend's MarksController.saveMark when browser extension automark feature is on,
  // this value must match the value in chrome-extension's timeTracker.js
  val AUTOSAVE_TAG = "Automarked"
  val IMPORT_TAG = "Imported"
  val UPLOAD_TAG = "Uploaded"
>>>>>>> fdea05ce
}

/**
  * This is the data structure used to store external content, e.g. HTML files or PDFs.  It could be private content
  * downloaded via the chrome extension, the repr-engine downloads public content given a URL, or the file upload
  * process uploads content directly from the user's computer.
  */
case class Page(mimeType: String, content: mutable.WrappedArray[Byte])

object Page {

  /** A separate `apply` method that detects the MIME type automagically with Tika. */
  def apply(content: mutable.WrappedArray[Byte]): Page = {
    val mimeType = TikaInstance.detect(content.toArray[Byte])
    Page(mimeType, content)
  }
}

/**
  * This class is used to detect embedded links in text and wrap them w/ <a> anchor tags.  It visits
  * only text nodes.
  */
class TextNodesVisitor extends AbstractVisitor {
  import TextNodesVisitor._

  override def visit(text: Text): Unit = {
    // find and wrap links
    val wrappedEmbeddedLinks = embeddedLinksToHtmlLinks(text.getLiteral)
    // apply changes to currently visiting text node
    text.setLiteral(wrappedEmbeddedLinks)
  }
}

object TextNodesVisitor {

  /**
    * Find all embedded URLs and convert them to HTML <a> links (anchors). This regex is designed to ignore HTML link
    * tags. It doesn't need to ignore markdown links because those have already been processed into HTML at this point.
    *
    * 1st regex part is (?<!href="), it checks that found link should not be prepended by href=" expression,
    *   i.e. take if 2nd regex part is "not prepended by" 1st part.
    * 2nd regex part which follows after (?<!href=") is looking for urls format
    *   1st part of 2nd regex part ((?:https?|ftp)://) checks protocol
    * (?<!href=") - this ignore condition should stay because commonmark.parser.parse(...) does not allocate <a>
    *   (anchor tag) from text as a separate node
    */
  def embeddedLinksToHtmlLinks(text: String): String = {
    val regexStr =
      "(?<!href=\")" + // ignore http pattern prepended by 'href=' expression
        "((?:https?|ftp)://)" + // check protocol
        "(([a-zA-Z0-‌​9\\-\\._\\?\\,\\'/\\+&am‌​p;%\\$#\\=~])*[^\\.\\,\\)\\(\\s])" // allowed anything which is allowed in url
    val ignoreTagsAndFindLinksInText: Regex = regexStr.r
    ignoreTagsAndFindLinksInText.replaceAllIn(text, m => "<a href=\"" + m.group(0) + "\">" + m.group(0) + "</a>")
  }
}

/**
  * User history (list) entry data model. An `Entry` is a `Mark` that belongs to a
  * particular user along with an ID and timestamp.
  *
  * The fields are:
  *
  * @param userId   - owning user's UUID
  * @param id       - the mark's alphanumerical string, used as an identifier common with all the marks versions
  * @param mark     - user-provided content
  * @param aux      - additional fields holding satellite data
  * @param urlPrfx  - binary prefix of `mark.url` for the purpose of indexing by mongodb; set by class init
  *                 Binary prefix is used as filtering and 1st stage of urls equality estimation
  *                 https://en.wikipedia.org/wiki/Binary_prefix
  * @param page     - temporary holder for page sources, until a representation is constructed or assigned
  * @param pubRepr  - optional public page representation id for this mark
  * @param privRepr - optional personal user content representation id for this mark
  * @param pubExpRating - expected rating of the mark given pubRepr and the user's rating history
  * @param timeFrom - timestamp of last edit
  * @param timeThru - the moment of time until which this version is latest
  * @param mergeId  - if this mark was merged into another, this will be the ID of that other
  *
  * @param score    - `score` is not part of the documents in the database, but it is returned from
  *                 `MongoMarksDao.search` so it is easier to have it included here.
  */
case class Mark(
                 userId: UUID,
                 id: String = generateDbId(Mark.ID_LENGTH),
                 mark: MarkData,
                 aux: Option[MarkAux] = Some(MarkAux(None, None)),
                 var urlPrfx: Option[mutable.WrappedArray[Byte]] = None, // using *hashable* WrappedArray here
                 page: Option[Page] = None,
                 pubRepr: Option[String] = None,       // it's helpful for these fields to be (foreign key'ish)
                 privRepr: Option[String] = None,      // strings rather than objects so that they can be set to
                 pubExpRating: Option[String] = None,  // "failed" or "none" if desired (e.g. see
                 privExpRating: Option[String] = None, // RepresentationActor.FAILED_REPR_ID)
                 timeFrom: Long = TIME_NOW,
                 timeThru: Long = INF_TIME,
                 mergeId: Option[String] = None,
                 score: Option[Double] = None) {
  urlPrfx = mark.url map (_.binaryPrefix)

  import Mark._

  /**
    * Use the private repr when available, o/w use the public one. Returning an Option[String] would be more "correct"
    * here, but returning the empty string just makes things a lot cleaner on the other end.
    */
  def primaryRepr: String = privRepr.orElse(pubRepr).getOrElse("")
  def expectedRating: Option[String] = privExpRating.orElse(pubExpRating)

  /**
    * Return true if the mark is (potentially) representable but not yet represented.  In the case of public
    * representations, even if the mark doesn't have a URL, we'll still try to derive a representation from the subject
    * in case LinkageService.digest timed out when originally trying to generate a title for the mark (issue #195).
    */
  def representablePublic: Boolean = pubRepr.isEmpty
  def representablePrivate: Boolean = privRepr.isEmpty && page.isDefined
  def eratablePublic: Boolean = pubExpRating.isEmpty && pubRepr.isDefined
  def eratablePrivate: Boolean = privExpRating.isEmpty && privRepr.isDefined

  /** Return true if the mark is current (i.e. hasn't been updated or deleted). */
  def isCurrent: Boolean = timeThru == INF_TIME

  /**
    * Merge two marks.  This method is called from the `repr-engine` when a new mark's, `oth`, representations are
    * similar enough (according to `Representation.isDuplicate`) to an existing mark's, `this`.  So `oth` probably
    * won't have it's reprs set--unless one of them was set and the other not.
    */
  def merge(oth: Mark): Mark = {
    assert(this.userId == oth.userId)

    // warning messages
    if (pubRepr.isDefined && oth.pubRepr.isDefined && pubRepr.get != oth.pubRepr.get)
      logger.warn(s"Merging two marks, $id and ${oth.id}, with different public representations ${pubRepr.get} and ${oth.pubRepr.get}; ignoring latter")
    if (privRepr.isDefined && oth.privRepr.isDefined && privRepr.get != oth.privRepr.get)
      logger.warn(s"Merging two marks, $id and ${oth.id}, with different private representations ${privRepr.get} and ${oth.privRepr.get}; ignoring latter")

    // TODO: how do we ensure that additional fields added to the constructor are accounted for here?
    // TODO: how do we ensure that other data (like highlights) that reference markIds are accounted for?
    copy(mark = mark.merge(oth.mark),

         aux = if (oth.aux.isDefined) aux.map(_.merge(oth.aux.get)).orElse(oth.aux) else aux,

         // `page`s should all have been processed already if any private repr is defined, so only merge them if
         // that is not the case; in which case it's very unlikely that both will be defined, but use newer one if so
         // just in case the user wasn't logged in originally or something (but then `Representation.isDuplicate`
         // would have returned false, so we wouldn't even be here in this awkward position)
         page = if (Seq(privRepr, oth.privRepr).exists(_.isDefined)) None else oth.page.orElse(page),

         // it's remotely possible that these are different, which we warn about above
         pubRepr  = pubRepr .orElse(oth.pubRepr ),
         privRepr = privRepr.orElse(oth.privRepr)

         // intentionally skip expectedRating, let the repr-engine generate a value for the new merged mark later on
    )
  }

  /** Fairly standard equals definition.  Required b/c of the overriding of hashCode. */
  override def equals(other: Any): Boolean = other match {
    case other: Mark => other.canEqual(this) && this.hashCode == other.hashCode
    case _ => false
  }

  /**
    * Avoid incorporating `score: Option[Double]` into the hash code. `Product` does not define its own `hashCode` so
    * `super.hashCode` comes from `Any` and so the implementation of `hashCode` that is automatically generated for
    * case classes has to be copy and pasted here.  More at the following link:
    * https://stackoverflow.com/questions/5866720/hashcode-in-case-classes-in-scala
    * And an explanation here: https://stackoverflow.com/a/44708937/2030627
    */
  override def hashCode: Int = this.score match {
    case None => scala.runtime.ScalaRunTime._hashCode(this)
    case Some(_) => this.copy(score = None).hashCode
  }
}

object Mark extends BSONHandlers {
  val logger: Logger = Logger(classOf[Mark])

  // probably a good idea to log this somewhere, and this seems like a good place for it to only happen once
  logger.info("data-model version " + Option(getClass.getPackage.getImplementationVersion).getOrElse("null"))

  case class RangeMils(begin: Long, end: Long)

  /** Auxiliary stats pertaining to a `Mark`. */
  case class MarkAux(tabVisible: Option[Seq[RangeMils]], tabBground: Option[Seq[RangeMils]]) {

    /** Not using `copy` in this merge to ensure if new fields are added, they aren't forgotten here. */
    def merge(oth: MarkAux) =
      MarkAux(Some(tabVisible.getOrElse(Nil) ++ oth.tabVisible.getOrElse(Nil)),
              Some(tabBground.getOrElse(Nil) ++ oth.tabBground.getOrElse(Nil)))

    /** These methods return the total aggregated amount of time in the respective sequences of ranges. */
    def totalVisible: Long = total(tabVisible)
    def totalBground: Long = total(tabBground)
    private def total(tabSomething: Option[Seq[RangeMils]]): Long =
      tabSomething.map(_.foldLeft(0L)((agg, range) => agg + range.end - range.begin)).getOrElse(0L)
  }

  /**
    * Expected rating for a mark including the number of other marks that went into generating it and when
    * it was generated (and how long it was "active" for).
    */
  case class ExpectedRating(id: String = generateDbId(Mark.ID_LENGTH),
                            value: Double,
                            n: Int,
                            similarReprs: Seq[String],
                            timeFrom: Long = TIME_NOW,
                            timeThru: Long = INF_TIME) extends ReprEngineProduct[ExpectedRating] {

    override def withTimeFrom(timeFrom: Long): ExpectedRating = this.copy(timeFrom = timeFrom)
  }

  val ID_LENGTH: Int = 16

  val USR: String = nameOf[Mark](_.userId)
  val ID: String = nameOf[Mark](_.id)
  val MARK: String = nameOf[Mark](_.mark)
  val AUX: String = nameOf[Mark](_.aux)
  val URLPRFX: String = nameOf[Mark](_.urlPrfx)
  val PAGE: String = nameOf[Mark](_.page)
  val PUBREPR: String = nameOf[Mark](_.pubRepr)
  val PRVREPR: String = nameOf[Mark](_.privRepr)
  val PUBESTARS: String = nameOf[Mark](_.pubExpRating)
  val PRIVESTARS: String = nameOf[Mark](_.privExpRating)
  val TIMEFROM: String = nameOf[Mark](_.timeFrom)
  val TIMETHRU: String = nameOf[Mark](_.timeThru)
  val MERGEID: String = nameOf[Mark](_.mergeId)

  // `text` index search score <projectedFieldName>, not a field name of the collection
  val SCORE: String = nameOf[Mark](_.score)

  // the 'x' is for "extended" (changing these from non-x has already identified one bug)
  val SUBJx: String = MARK + "." + nameOf[MarkData](_.subj)
  val URLx: String = MARK + "." + nameOf[MarkData](_.url)
  val STARSx: String = MARK + "." + nameOf[MarkData](_.rating)
  val TAGSx: String = MARK + "." + nameOf[MarkData](_.tags)
  val COMNTx: String = MARK + "." + nameOf[MarkData](_.comment)
  val COMNTENCx: String = MARK + "." + nameOf[MarkData](_.commentEncoded)

  val TABVISx: String = AUX + "." + nameOf[MarkAux](_.tabVisible)
  val TABBGx: String = AUX + "." + nameOf[MarkAux](_.tabBground)

  implicit val pageBsonHandler: BSONDocumentHandler[Page] = Macros.handler[Page]
  implicit val rangeBsonHandler: BSONDocumentHandler[RangeMils] = Macros.handler[RangeMils]
  implicit val auxBsonHandler: BSONDocumentHandler[MarkAux] = Macros.handler[MarkAux]
  implicit val eratingBsonHandler: BSONDocumentHandler[ExpectedRating] = Macros.handler[ExpectedRating]
  implicit val markBsonHandler: BSONDocumentHandler[MarkData] = Macros.handler[MarkData]
  implicit val entryBsonHandler: BSONDocumentHandler[Mark] = Macros.handler[Mark]
  implicit val markDataJsonFormat: OFormat[MarkData] = Json.format[MarkData]
}<|MERGE_RESOLUTION|>--- conflicted
+++ resolved
@@ -104,11 +104,11 @@
 
   val commentMergeSeparator: String = "\n\n---\n\n"
 
-<<<<<<< HEAD
-  // tag which is present in save mark request when browser extension autosave feature is on
-  // used in hamstoo to detect if current request is performed by autosave function
+  // this tag is present in calls to backend's MarksController.saveMark when browser extension automark feature is on,
+  // this value must match the value in chrome-extension's timeTracker.js
   val AUTOSAVE_TAG = "Automarked"
   val IMPORT_TAG = "Imported"
+  val UPLOAD_TAG = "Uploaded"
 
   /** Find all embed urls and convert them to html <a> links (anchors)
     *regex designed to ignore html link tag and markdown link tag
@@ -127,13 +127,6 @@
     val ignoreTagsAndFindLinksInText: Regex = regexStr.r
     ignoreTagsAndFindLinksInText.replaceAllIn(text, m => "<a href=\"" + m.group(0) + "\">" + m.group(0) + "</a>")
   }
-=======
-  // this tag is present in calls to backend's MarksController.saveMark when browser extension automark feature is on,
-  // this value must match the value in chrome-extension's timeTracker.js
-  val AUTOSAVE_TAG = "Automarked"
-  val IMPORT_TAG = "Imported"
-  val UPLOAD_TAG = "Uploaded"
->>>>>>> fdea05ce
 }
 
 /**
