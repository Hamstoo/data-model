--- conflicted
+++ resolved
@@ -5,11 +5,7 @@
 import com.github.dwickern.macros.NameOf._
 import com.hamstoo.models.Mark.MarkAux
 import com.hamstoo.services.TikaInstance
-<<<<<<< HEAD
-import com.hamstoo.utils.{ExtendedString, INF_TIME, TIME_NOW, generateDbId}
-=======
 import com.hamstoo.utils.{ExtendedString, INF_TIME, ObjectId, TIME_NOW, TimeStamp, generateDbId, reconcilePrivPub}
->>>>>>> 65559d4b
 import org.apache.commons.text.StringEscapeUtils
 import org.commonmark.node._
 import org.commonmark.parser.Parser
@@ -227,7 +223,6 @@
                  mark: MarkData,
                  aux: Option[MarkAux] = Some(MarkAux(None, None)),
                  var urlPrfx: Option[mutable.WrappedArray[Byte]] = None, // using *hashable* WrappedArray here
-<<<<<<< HEAD
                  pages: Seq[Page] = Nil,
                  pubRepr: Option[String] = None, // it's helpful for these fields to be (foreign key'ish)
                  pubExpRating: Option[String] = None, // "failed" or "none" if desired (e.g. see
@@ -235,14 +230,7 @@
                  //                 privRepr: Option[String] = None,      // strings rather than objects so that they can be set to
 
                  privReprExpRating: Seq[MarkState] = Nil,
-=======
-                 page: Option[Page] = None,
-                 pubRepr: Option[String] = None,       // it's helpful for these fields to be (foreign key'ish)
-                 privRepr: Option[String] = None,      // strings rather than objects so that they can be set to
                  userRepr: Option[String] = None,      // all user generated data concatenated into a single string and processed as representation
-                 pubExpRating: Option[String] = None,  // "failed" or "none" if desired (e.g. see
-                 privExpRating: Option[String] = None, // RepresentationActor.FAILED_REPR_ID)
->>>>>>> 65559d4b
                  timeFrom: Long = TIME_NOW,
                  timeThru: Long = INF_TIME,
                  modifiedBy: Option[UUID] = None,
@@ -269,11 +257,7 @@
     * in case LinkageService.digest timed out when originally trying to generate a title for the mark (issue #195).
     */
   def representablePublic: Boolean = pubRepr.isEmpty
-<<<<<<< HEAD
-=======
-  def representablePrivate: Boolean = privRepr.isEmpty && page.isDefined
   def representableUserContent: Boolean = userRepr.isEmpty
->>>>>>> 65559d4b
   def eratablePublic: Boolean = pubExpRating.isEmpty && pubRepr.isDefined
 
 
@@ -313,20 +297,13 @@
       pages = if ((privReprExpRating ++ oth.privReprExpRating).nonEmpty) Nil else if (oth.pages.isEmpty) pages else oth.pages,
 
          // it's remotely possible that these are different, which we warn about above
-<<<<<<< HEAD
 //         pubRepr  = pubRepr .orElse(oth.pubRepr ),
 //         privRepr = privRepr.orElse(oth.privRepr),
       pubRepr  = pubRepr .orElse(oth.pubRepr ),
       privReprExpRating = if (privReprExpRating.isEmpty) oth.privReprExpRating else privReprExpRating
-      // intentionally skip expectedRating, let the repr-engine generate a value for the new merged mark later on
-=======
-         pubRepr  = pubRepr .orElse(oth.pubRepr ),
-         privRepr = privRepr.orElse(oth.privRepr)
-
-         // intentionally skip expectedRating and userRepr; let the repr-engine generate new values for both later on
-         // given the newly merged mark
->>>>>>> 65559d4b
-    )
+
+    // intentionally skip expectedRating and userRepr; let the repr-engine generate new values for both later on
+    // given the newly merged mark    )
   }
 
   /** Fairly standard equals definition.  Required b/c of the overriding of hashCode. */
@@ -435,12 +412,8 @@
   val URLPRFX: String = nameOf[Mark](_.urlPrfx)
   val PAGES: String = nameOf[Mark](_.pages)
   val PUBREPR: String = nameOf[Mark](_.pubRepr)
-<<<<<<< HEAD
 //  val PRVREPR: String = nameOf[Mark](_.privRepr)
-=======
-  val PRVREPR: String = nameOf[Mark](_.privRepr)
   val USRREPR: String = nameOf[Mark](_.userRepr)
->>>>>>> 65559d4b
   val PUBESTARS: String = nameOf[Mark](_.pubExpRating)
 //  val PRIVESTARS: String = nameOf[Mark](_.privExpRating)
   val TIMEFROM: String = nameOf[Mark](_.timeFrom)
