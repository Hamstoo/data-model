package com.hamstoo.models

import java.util.UUID

import com.github.dwickern.macros.NameOf._
import com.hamstoo.models.Mark.MarkAux
import com.hamstoo.utils.ExtendedString
import org.apache.commons.text.StringEscapeUtils
import org.commonmark.node._
import org.commonmark.parser.Parser
import org.commonmark.renderer.html.HtmlRenderer
import org.joda.time.DateTime
import org.jsoup.Jsoup
import org.jsoup.safety.Whitelist
import play.api.libs.json.{Json, OFormat}
import reactivemongo.bson.{BSONDocumentHandler, Macros}

import scala.collection.mutable
import scala.util.Random

/**
  * User content data model. This case class is also used for front-end JSON formatting.
  * The fields are:
  * @param subj           - the rated element as a string of text; either a header of the marked page, or the rated
  *                       string itself
  * @param url            - an optional url
  * @param rating         - the value assigned to the mark by the user, from 0.0 to 5.0
  * @param tags           - a set of tags assigned to the mark by the user
  * @param comment        - an optional text comment assigned to the mark by the user
  * @param commentEncoded - markdown converted to HTML; set by class init
  */
case class MarkData(
                     subj: String,
                     url: Option[String],
                     rating: Option[Double] = None,
                     tags: Option[Set[String]] = None,
                     comment: Option[String] = None,
                     var commentEncoded: Option[String]) {

  commentEncoded = comment.map { c: String => // example: <IMG SRC=JaVaScRiPt:alert('XSS')>

    // example: <p>&lt;IMG SRC=JaVaScRiPt:alert('XSS')&gt;</p>
    // https://github.com/atlassian/commonmark-java
    val document: Node = MarkData.parser.parse(c)
    val html = MarkData.renderer.render(document)

    // example: <p><IMG SRC=JaVaScRiPt:alert('XSS')></p>
    // convert that &ldquo; back to a < character
    val html2 = StringEscapeUtils.unescapeHtml4(html)

    // example: <p><img></p>
    Jsoup.clean(html2, MarkData.htmlTagsWhitelist)
  }
}

object MarkData {
  /* attention: mutable Java classes below.
  for markdown parsing/rendering: */
  lazy val parser: Parser = Parser.builder().build()
  lazy val renderer: HtmlRenderer = HtmlRenderer.builder().build()

  // for XSS filtering (https://jsoup.org/cookbook/cleaning-html/whitelist-sanitizer)
  lazy val htmlTagsWhitelist: Whitelist = Whitelist.relaxed()
    .addTags("hr") // horizontal rule
    .addEnforcedAttribute("a", "rel", "nofollow noopener noreferrer")
    // https://medium.com/@jitbit/target-blank-the-most-underestimated-vulnerability-ever-96e328301f4c :
    .addEnforcedAttribute("a", "target", "_blank")
}

/**
  * User history (list) entry data model. An `Entry` is a `Mark` that belongs to a
  * particular user along with an ID and timestamp.
  *
  * The fields are:
<<<<<<< HEAD
  * @param userId   - owning user's UUID
  * @param id       - the mark's alphanumerical string, used as an identifier common with all the marks versions
  * @param mark     - user-provided content
  * @param aux      - additional fields holding satellite data
  * @param urlPrfx  - binary prefix of `mark.url` for the purpose of indexing by mongodb; set by class init
  * @param page     - temporary holder for page source, until a representation is constructed or assigned
  * @param repId    - optional representation id for this mark
  * @param timeFrom - timestamp of last edit
  * @param timeThru - the moment of time until which this version is latest
=======
  * - userId - owning user's UUID
  * - id - the mark's alphanumerical string, used as an identifier common with all the marks versions
  * - mark - user-provided content
  * - aux - additional fields holding satellite data
  *   - hlights - the array of IDs of all highlights made by user on the webpage and their evolutions
  *   - tabVisible - browser tab timing data
  *   - tabBground - browser tab timing data
  * - urlPrfx - binary prefix of `mark.url` for the purpose of indexing by mongodb; set by class init.
  *             Binary prefix is used as filtering and 1st stage of urls equality estimation
  *             https://en.wikipedia.org/wiki/Binary_prefix
  * - repId - id of a representation for this mark
  * - from - timestamp of last edit
  * - thru - the moment of time until which this version is latest
>>>>>>> 143a13bf
  *
  * `score` is not part of the documents in the database, but it is returned from
  * `MongoMarksDao.search` so it is easier to have it included here.
  */
case class Mark(
                 userId: UUID,
                 id: String = Random.alphanumeric take Mark.ID_LENGTH mkString,
                 mark: MarkData,
                 aux: MarkAux = MarkAux(None, None),
                 var urlPrfx: Option[mutable.WrappedArray[Byte]] = None, // using hashable WrappedArray here
                 page: Option[String] = None,
                 repId: Option[String] = None,
                 timeFrom: Long = DateTime.now.getMillis,
                 timeThru: Long = Long.MaxValue,
                 score: Option[Double] = None) {
  urlPrfx = mark.url map (_.prefx)

  /** Fairly standard equals definition.  Required b/c of the overriding of hashCode. */
  override def equals(other: Any): Boolean = other match {
    case other: Mark => other.canEqual(this) && this.hashCode == other.hashCode
    case _ => false
  }

  /** Avoid incorporating `score: Option[Double]` into the hash code. */
  override def hashCode: Int = this.score match {
    // `Product` does not define its own `hashCode` so `super.hashCode` comes from `Any` and so
    // the implementation of `hashCode` that is automatically generated for case classes has to
    // be copy and pasted here.  More at the following link:
    //   https://stackoverflow.com/questions/5866720/hashcode-in-case-classes-in-scala
    // And an explanation here: https://stackoverflow.com/a/44708937/2030627
    case None => scala.runtime.ScalaRunTime._hashCode(this)
    case Some(_) => this.copy(score = None).hashCode
  }
}

object Mark extends BSONHandlers {

  case class RangeMils(begin: Long, end: Long)

  case class MarkAux(tabVisible: Option[Seq[RangeMils]], tabBground: Option[Seq[RangeMils]])

  val ID_LENGTH: Int = 16
  val USER: String = nameOf[Mark](_.userId)
  val ID: String = nameOf[Mark](_.id)
  val MARK: String = nameOf[Mark](_.mark)
  val AUX: String = nameOf[Mark](_.aux)
  val UPRFX: String = nameOf[Mark](_.urlPrfx)
  val REPR: String = nameOf[Mark](_.repId)
  val MILS: String = nameOf[Mark](_.timeFrom)
  val THRU: String = nameOf[Mark](_.timeThru)
  // `text` index search score <projectedFieldName>, not a field name of the collection
  val SCORE: String = nameOf[Mark](_.score)
  val SUBJ: String = nameOf[MarkData](_.subj)
  val URL: String = nameOf[MarkData](_.url)
  val STARS: String = nameOf[MarkData](_.rating)
  val TAGS: String = nameOf[MarkData](_.tags)
  val COMNT: String = nameOf[MarkData](_.comment)
  val COMNTENC: String = nameOf[MarkData](_.commentEncoded)
  val TABVIS: String = nameOf[MarkAux](_.tabVisible)
  val TABBG: String = nameOf[MarkAux](_.tabBground)
  implicit val rangeBsonHandler: BSONDocumentHandler[RangeMils] = Macros.handler[RangeMils]
  implicit val auxBsonHandler: BSONDocumentHandler[MarkAux] = Macros.handler[MarkAux]
  implicit val markBsonHandler: BSONDocumentHandler[MarkData] = Macros.handler[MarkData]
  implicit val entryBsonHandler: BSONDocumentHandler[Mark] = Macros.handler[Mark]
  implicit val markDataJsonFormat: OFormat[MarkData] = Json.format[MarkData]
}<|MERGE_RESOLUTION|>--- conflicted
+++ resolved
@@ -72,31 +72,17 @@
   * particular user along with an ID and timestamp.
   *
   * The fields are:
-<<<<<<< HEAD
   * @param userId   - owning user's UUID
   * @param id       - the mark's alphanumerical string, used as an identifier common with all the marks versions
   * @param mark     - user-provided content
   * @param aux      - additional fields holding satellite data
   * @param urlPrfx  - binary prefix of `mark.url` for the purpose of indexing by mongodb; set by class init
+  *                 Binary prefix is used as filtering and 1st stage of urls equality estimation
+  *                 https://en.wikipedia.org/wiki/Binary_prefix
   * @param page     - temporary holder for page source, until a representation is constructed or assigned
   * @param repId    - optional representation id for this mark
   * @param timeFrom - timestamp of last edit
   * @param timeThru - the moment of time until which this version is latest
-=======
-  * - userId - owning user's UUID
-  * - id - the mark's alphanumerical string, used as an identifier common with all the marks versions
-  * - mark - user-provided content
-  * - aux - additional fields holding satellite data
-  *   - hlights - the array of IDs of all highlights made by user on the webpage and their evolutions
-  *   - tabVisible - browser tab timing data
-  *   - tabBground - browser tab timing data
-  * - urlPrfx - binary prefix of `mark.url` for the purpose of indexing by mongodb; set by class init.
-  *             Binary prefix is used as filtering and 1st stage of urls equality estimation
-  *             https://en.wikipedia.org/wiki/Binary_prefix
-  * - repId - id of a representation for this mark
-  * - from - timestamp of last edit
-  * - thru - the moment of time until which this version is latest
->>>>>>> 143a13bf
   *
   * `score` is not part of the documents in the database, but it is returned from
   * `MongoMarksDao.search` so it is easier to have it included here.
