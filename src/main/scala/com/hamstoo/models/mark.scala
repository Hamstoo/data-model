package com.hamstoo.models

import java.util.UUID

import com.github.dwickern.macros.NameOf._
import com.hamstoo.models.Mark.{ExpectedRating, MarkAux}
import com.hamstoo.services.TikaInstance
import com.hamstoo.utils.{ExtendedString, INF_TIME, ObjectId, TIME_NOW, TimeStamp, generateDbId}
import org.apache.commons.text.StringEscapeUtils
import org.commonmark.node._
import org.commonmark.parser.Parser
import org.commonmark.renderer.html.HtmlRenderer
import org.jsoup.Jsoup
import org.jsoup.safety.Whitelist
import play.api.Logger
import play.api.libs.json.{Json, OFormat}
import reactivemongo.bson.{BSONDocumentHandler, Macros}

import scala.collection.mutable
import scala.util.matching.Regex


/**
  * User content data model. This case class is also used for front-end JSON formatting.
  * The fields are:
  *
  * @param subj           - the rated element as a string of text; either a header of the marked page, or the rated
  *                       string itself
  * @param url            - an optional url
  * @param rating         - the value assigned to the mark by the user, from 0.0 to 5.0
  * @param tags           - a set of tags assigned to the mark by the user
  * @param comment        - an optional text comment assigned to the mark by the user
  * @param pagePending    - don't let repr-engine process marks that are still waiting for their private pages
  * @param commentEncoded - markdown converted to HTML; set by class init
  */
case class MarkData(
                     subj: String,
                     url: Option[String],
                     rating: Option[Double] = None,
                     tags: Option[Set[String]] = None,
                     comment: Option[String] = None,
                     var commentEncoded: Option[String] = None,
                     pagePending: Option[Boolean] = None) {

  import MarkData._

  // when a Mark gets masked by a MarkRef, bMasked will be set to true and ownerRating will be set to the original
  // rating value (not part of the data(base) model)
  var bMasked: Boolean = false
  var ownerRating: Option[Double] = None

  // populate `commentEncoded` by deriving it from the value of `comment`
  commentEncoded = comment.map { c: String => // example: <IMG SRC=JaVaScRiPt:alert('XSS')>

    // example: <p>&lt;IMG SRC=JaVaScRiPt:alert('XSS')&gt;</p>
    // https://github.com/atlassian/commonmark-java
    // as well parses and renders markdown markup language
    val document: Node = parser.parse(c)

    // detects embedded links in text only and make them clickable (issue #136)
    // ignores html links (anchors) to avoid double tags because
    // commonmark.parser.parse(...) does not allocate <a>
    // (anchor tag) from text as a separate node
    // and such tags will be double tagged like <a href...><a href...>Link</a></a>
    val visitor = new TextNodesVisitor
    document.accept(visitor)

    val html = renderer.render(document)

    // example: <p><IMG SRC=JaVaScRiPt:alert('XSS')></p>
    // convert that &ldquo; back to a < character
    val html2 = StringEscapeUtils.unescapeHtml4(html)

    // example: <p><img></p>
    Jsoup.clean(html2, htmlTagsWhitelist)
  }

  /** Check for `Automarked` label. */
  def isAutomarked: Boolean = tags.exists(_.exists(_.equalsIgnoreCase(MarkData.AUTOSAVE_TAG)))

  /**
    * Merge two `MarkData`s with as little data loss as possible.  Not using `copy` here to ensure that if
    * additional fields are added to the constructor they aren't forgotten here.
    */
  def merge(oth: MarkData): MarkData = {

    if (subj != oth.subj)
      logger.warn(s"Merging two marks with different subjects '$subj' and '${oth.subj}'; ignoring latter")
    if (url.isDefined && oth.url.isDefined && url.get != oth.url.get)
      logger.warn(s"Merging two marks with different URLs ${url.get} and ${oth.url.get}; ignoring latter")

    MarkData(if (subj.length >= oth.subj.length) subj else oth.subj,
             url.orElse(oth.url),
             oth.rating.orElse(rating), // use new rating in case user's intent was to rate smth differently
             Some(tags.getOrElse(Nil.toSet) union oth.tags.getOrElse(Nil.toSet)),
             comment.map(_ + oth.comment.map(commentMergeSeparator + _).getOrElse("")).orElse(oth.comment)
    )
  }

  /** If the two MarkDatas are equal, as far as generating a public representation would be concerned. */
  def equalsPerPubRepr(other: MarkData): Boolean =
    url.isDefined && url == other.url || url.isEmpty && subj == other.subj

  /** If the two MarkDatas are equal, as far as generating a user representation would be concerned. */
  def equalsPerUserRepr(other: MarkData): Boolean = copy(url = None, rating = None, pagePending = None) ==
                                              other.copy(url = None, rating = None, pagePending = None)
}

object MarkData {
  val logger: Logger = Logger(classOf[MarkData])

  /* attention: mutable Java classes below.
  for markdown parsing/rendering: */
  lazy val parser: Parser = Parser.builder().build()
  lazy val renderer: HtmlRenderer = HtmlRenderer.builder().build()

  // for XSS filtering (https://jsoup.org/cookbook/cleaning-html/whitelist-sanitizer)
  lazy val htmlTagsWhitelist: Whitelist = Whitelist.relaxed()
    .addTags("hr") // horizontal rule
    .addEnforcedAttribute("a", "rel", "nofollow noopener noreferrer") /*
    https://medium.com/@jitbit/target-blank-the-most-underestimated-vulnerability-ever-96e328301f4c : */
    .addEnforcedAttribute("a", "target", "_blank")

  val commentMergeSeparator: String = "\n\n---\n\n"

  // this tag is present in calls to backend's MarksController.saveMark when browser extension automark feature is on,
  // this value must match the value in chrome-extension's timeTracker.js
  val AUTOSAVE_TAG = "Automarked"
  val IMPORT_TAG = "Imported"
  val UPLOAD_TAG = "Uploaded"
  val SHARED_WITH_ME_TAG = "SharedWithMe"
}

/**
<<<<<<< HEAD
=======
  * Non-owners of marks may want to add their own ratings and/or labels.  This class allows them to do so.
  * @param markId  A reference to another user's mark.
  * @param rating  This user's rating.
  * @param tags    This user's additional tags (in addition to those of the owner user) which could include
  *                SHARED_WITH_ME_TAG initially (the first time this non-owner user visits the shared mark) by default.
  */
case class MarkRef(markId: ObjectId,
                   rating: Option[Double] = None,
                   tags: Option[Set[String]] = None)

/**
  * This is the data structure used to store external content, e.g. HTML files or PDFs.  It could be private content
  * downloaded via the chrome extension, the repr-engine downloads public content given a URL, or the file upload
  * process uploads content directly from the user's computer.
  */
case class Page(mimeType: String, content: mutable.WrappedArray[Byte])

object Page {

  /** A separate `apply` method that detects the MIME type automagically with Tika. */
  def apply(content: mutable.WrappedArray[Byte]): Page = {
    val mimeType = TikaInstance.detect(content.toArray[Byte])
    Page(mimeType, content)
  }
}

/**
>>>>>>> 8d9f066d
  * This class is used to detect embedded links in text and wrap them w/ <a> anchor tags.  It visits
  * only text nodes.
  */
class TextNodesVisitor extends AbstractVisitor {
  import TextNodesVisitor._

  override def visit(text: Text): Unit = {
    // find and wrap links
    val wrappedEmbeddedLinks = embeddedLinksToHtmlLinks(text.getLiteral)
    // apply changes to currently visiting text node
    text.setLiteral(wrappedEmbeddedLinks)
  }
}

/**
  * This is the data structure used to store external content, e.g. HTML files or PDFs.  It could be private content
  * downloaded via the chrome extension, the repr-engine downloads public content given a URL, or the file upload
  * process uploads content directly from the user's computer.
  */
case class Page(userId: UUID,
                id: String,
                reprType: String,
                mimeType: String,
                content: mutable.WrappedArray[Byte],
                created: Long = TIME_NOW)

object Page {

  /** A separate `apply` method that detects the MIME type automatically with Tika. */
  def apply(userId: UUID,
            id: String,
            reprType: String,
            content: mutable.WrappedArray[Byte]): Page = {
    val mimeType = TikaInstance.detect(content.toArray[Byte])
    Page(userId, id, reprType, mimeType, content)
  }
}

object TextNodesVisitor {

  /**
    * Find all embedded URLs and convert them to HTML <a> links (anchors). This regex is designed to ignore HTML link
    * tags. It doesn't need to ignore markdown links because those have already been processed into HTML at this point.
    *
    * 1st regex part is (?<!href="), it checks that found link should not be prepended by href=" expression,
    *   i.e. take if 2nd regex part is "not prepended by" 1st part.
    * 2nd regex part which follows after (?<!href=") is looking for urls format
    *   1st part of 2nd regex part ((?:https?|ftp)://) checks protocol
    * (?<!href=") - this ignore condition should stay because commonmark.parser.parse(...) does not allocate <a>
    *   (anchor tag) from text as a separate node
    */
  def embeddedLinksToHtmlLinks(text: String): String = {
    val regexStr =
      "(?<!href=\")" + // ignore http pattern prepended by 'href=' expression
        "((?:https?|ftp)://)" + // check protocol
        "(([a-zA-Z0-‌​9\\-\\._\\?\\,\\'/\\+&am‌​p;%\\$#\\=~])*[^\\.\\,\\)\\(\\s])" // allowed anything which is allowed in url
    val ignoreTagsAndFindLinksInText: Regex = regexStr.r
    ignoreTagsAndFindLinksInText.replaceAllIn(text, m => "<a href=\"" + m.group(0) + "\">" + m.group(0) + "</a>")
  }
}

/**
  * Object that represent marks states
  * @param reprType - representation type
  * @param expRating - expected rating generated repr-engine.ExpectedRatingActor
  */
case class ReprInfo(reprId: String,
                    reprType: String,
                    expRating: Option[String] = None,
                    created: TimeStamp) {

  // check if object has not yet rated
  def eratablePrivate: Boolean = reprType == Representation.PRIVATE && expRating.isEmpty
  def eratablePublic: Boolean = reprType == Representation.PUBLIC && expRating.isEmpty
  def eratableUser: Boolean = reprType == Representation.USERS && expRating.isEmpty

  def isPublic: Boolean = reprType == Representation.PUBLIC
  def isPrivate: Boolean = reprType == Representation.PRIVATE
  def isUserContent: Boolean = reprType == Representation.USERS

}

/**
  * User history (list) entry data model. An `Entry` is a `Mark` that belongs to a
  * particular user along with an ID and timestamp.
  *
  * @param userId   - owner's user ID
  * @param sharedWith - defines which other users are allowed to read or write this Mark[Data]
  * @param id       - the mark's alphanumerical string, used as an identifier common with all the marks versions
  * @param mark     - user-provided content
  * @param markRef - Content that references (and masks) another mark that is owned by a different user.
  *                 When this field is provided, the `mark` field should be empty.
  *                 TODO: What if this non-owner goes and marks the same URL?  Just create another mark!
  * @param aux      - additional fields holding satellite data
  * @param urlPrfx  - binary prefix of `mark.url` for the purpose of indexing by mongodb; set by class init
  *                   Binary prefix is used as filtering and 1st stage of urls equality estimation
  *                   https://en.wikipedia.org/wiki/Binary_prefix
//  * @param pages     - temporary holder for page sources, until a representation is constructed or assigned
//  * @param pubRepr  - optional public page representation id for this mark
//  * @param privRepr - optional personal user content representation id for this mark
//  * @param pubExpRating - expected rating of the mark given pubRepr and the user's rating history
  * @param timeFrom - timestamp of last edit
  * @param timeThru - the moment of time until which this version is latest
  * @param mergeId  - if this mark was merged into another, this will be the ID of that other
  *
  * @param score    - `score` is not part of the documents in the database, but it is returned from
  *                 `MongoMarksDao.search` so it is easier to have it included here.
  */
case class Mark(
                 userId: UUID,
                 id: ObjectId = generateDbId(Mark.ID_LENGTH),
                 mark: MarkData,
                 markRef: Option[MarkRef] = None,
                 aux: Option[MarkAux] = Some(MarkAux(None, None)),
                 var urlPrfx: Option[mutable.WrappedArray[Byte]] = None, // using *hashable* WrappedArray here
<<<<<<< HEAD
                 reprs: Seq[ReprInfo] = Nil,
                 pndPrivPages: Int = 0,
                 timeFrom: Long = TIME_NOW,
                 timeThru: Long = INF_TIME,
=======
                 page: Option[Page] = None,
                 pubRepr: Option[String] = None,       // it's helpful for these fields to be (foreign key'ish)
                 privRepr: Option[String] = None,      // strings rather than objects so that they can be set to
                 userRepr: Option[String] = None,      // all user generated data concatenated into a single string and processed as representation
                 pubExpRating: Option[String] = None,  // "failed" or "none" if desired (e.g. see
                 privExpRating: Option[String] = None, // RepresentationActor.FAILED_REPR_ID)
                 timeFrom: TimeStamp = TIME_NOW,            // TODO: make a TrackChanges trait to include timeFrom/Thru
                 timeThru: TimeStamp = INF_TIME,
>>>>>>> 8d9f066d
                 modifiedBy: Option[UUID] = None,
                 mergeId: Option[String] = None,
                 sharedWith: Option[SharedWith] = None,
                 nSharedFrom: Option[Int] = Some(0),
                 nSharedTo: Option[Int] = Some(0),
                 score: Option[Double] = None) extends Shareable {
  urlPrfx = mark.url map (_.binaryPrefix)

  import Mark._

  /**
    * Returning an Option[String] would be more "correct" here, but returning the empty string just makes things a
    * lot cleaner on the other end.  However alas, note not doing so for `expectedRating`.
    */
  def primaryRepr: String  = privRepr.orElse(pubRepr).getOrElse("")
  def representableUser: Boolean = !reprs.exists(_.reprType == Representation.USERS)

  /** Get a private representation without an expected rating, if it exists. */
  def unratedPrivRepr: Option[String] = {
    reprs
      .find(_.eratablePrivate)
      .map(_.reprId)
  }

  /** Return latest private representation id, if exist */
  def privRepr: Option[String] = {
    reprs
      .filter(_.reprType == Representation.PRIVATE)
      .sortBy(_.created)
      .lastOption
      .map(_.reprId)
  }

  /** Return public representation id, if exist */
  def pubRepr: Option[String] = {
    reprs
      .find(_.isPublic)
      .map(_.reprId)
  }

  /** Return user representation id, if exist */
  def userRepr: Option[String] = {
    reprs
      .find(_.isUserContent)
      .map(_.reprId)
  }

  /**
    * Return true if the mark is (potentially) representable but not yet represented.  In the case of public
    * representations, even if the mark doesn't have a URL, we'll still try to derive a representation from the subject
    * in case LinkageService.digest timed out when originally trying to generate a title for the mark (issue #195).
    */
  def eratablePublic: Boolean = reprs.exists(_.eratablePublic)
  def eratablePrivate: Boolean = reprs.exists(_.eratablePrivate)
  def eratableUser: Boolean = reprs.exists(_.eratableUser)

  /** Return true if the mark is current (i.e. hasn't been updated or deleted). */
  def isCurrent: Boolean = timeThru == INF_TIME

  /** Returns true if this Mark's MarkData has all of the test tags. */
  def hasTags(testTags: Set[String]): Boolean = testTags.forall(t => mark.tags.exists(_.contains(t)))

  /**
    * Mask a Mark's MarkData with a MarkRef--for the viewing pleasure of a shared-with, non-owner of the Mark.
    * Returns the mark owner's rating in the `ownerRating` field of the returned MarkData.  Note that if
    * `callingUser` owns the mark, the supplied optRef is completely ignored.
    */
  def mask(optRef: Option[MarkRef], callingUser: Option[User]): Mark = {
    if (callingUser.exists(ownedBy)) this else {

      // still mask even if optRef is None to ensure that the owner's rating is moved to the `ownerRating` field
      val ref = optRef.getOrElse(MarkRef(id)) // create an empty MarkRef (id isn't really used)

      val unionedTags = mark.tags.getOrElse(Set.empty[String]) ++ ref.tags.getOrElse(Set.empty[String])
      val mdata = mark.copy(rating = ref.rating,
                            tags = if (unionedTags.isEmpty) None else Some(unionedTags))
      mdata.bMasked = true // even though mdata is a val we are still allowed to do this--huh!?!
      mdata.ownerRating = mark.rating
      copy(mark = mdata)
    }
  }

  /**
    * If the mark has been masked, show the original rating in blue, o/w lookup the mark's expected rating ID in
    * the given `eratings` map and show that in blue.  This allows us to (1) always show the current user's rating
    * in orange, even when displaying another shared-from user's mark, and (2) hide shared-from users' rating
    * predictions, which contain information about more than just the mark being shared, from shared-to users.
    */
  def blueRating(eratings: Map[ObjectId, ExpectedRating]): Option[Double] =
    if (mark.bMasked) mark.ownerRating else expectedRating.flatMap(eratings.get).flatMap(_.value)

  /**
    * Merge two marks.  This method is called from the `repr-engine` when a new mark's, `oth`, representations are
    * similar enough (according to `Representation.isDuplicate`) to an existing mark's, `this`.  So `oth` probably
    * won't have it's reprs set--unless one of them was set and the other not.
    */
  def merge(oth: Mark): Mark = {
    assert(this.userId == oth.userId)

    if (reprs.nonEmpty && oth.reprs.nonEmpty && reprs != oth.reprs)
      logger.warn(s"Merging two marks, $id and ${oth.id}, with different private representations; ignoring latter")

    // TODO: how do we ensure that additional fields added to the constructor are accounted for here?
    // TODO: how do we ensure that other data (like highlights) that reference markIds are accounted for?
    copy(
      mark = mark.merge(oth.mark),
      aux = if (oth.aux.isDefined) aux.map(_.merge(oth.aux.get)).orElse(oth.aux) else aux,
      reprs = reprs ++ oth.reprs,
      pndPrivPages = pndPrivPages + oth.pndPrivPages
    )
  }

  /**
    * Fairly standard equals definition.  Required b/c of the overriding of hashCode.
    * TODO: can this be removed now that we're no longer relying on it for set-union in backend's SearchService.search?
    */
  override def equals(other: Any): Boolean = other match {
    case other: Mark => other.canEqual(this) && this.hashCode == other.hashCode
    case _ => false
  }

  /** Same as `equals` except ignoring timeFrom/timeThru. */
  def equalsIgnoreTimeStamps(other: Mark): Boolean =
    equals(other.copy(timeFrom = timeFrom, timeThru = timeThru, score = score))

  /**
    * Avoid incorporating `score: Option[Double]` into the hash code. `Product` does not define its own `hashCode` so
    * `super.hashCode` comes from `Any` and so the implementation of `hashCode` that is automatically generated for
    * case classes has to be copy and pasted here.  More at the following link:
    * https://stackoverflow.com/questions/5866720/hashcode-in-case-classes-in-scala
    * And an explanation here: https://stackoverflow.com/a/44708937/2030627
    */
  override def hashCode: Int = this.score match {
    case None => scala.runtime.ScalaRunTime._hashCode(this)
    case Some(_) => this.copy(score = None).hashCode
  }
}

object Mark extends BSONHandlers {
  val logger: Logger = Logger(classOf[Mark])

  // probably a good idea to log this somewhere, and this seems like a good place for it to only happen once
  logger.info("data-model version " + Option(getClass.getPackage.getImplementationVersion).getOrElse("null"))

  case class RangeMils(begin: TimeStamp, end: TimeStamp)
  type DurationMils = Long

  /**
    * Auxiliary stats pertaining to a `Mark`.
    *
    * The two `cachedTotal` vars will only be computed if they are None.  These fields are specifically excluded
    * from the MongoDB projection when searching so that they can be re-computed each time they're loaded.  At that
    * point, the caller can choose whether or not to keep the two `tab` vals.
    */
  case class MarkAux(tabVisible: Option[Seq[RangeMils]],
                     tabBground: Option[Seq[RangeMils]],
                     var cachedTotalVisible: Option[DurationMils] = None,
                     var cachedTotalBground: Option[DurationMils] = None) {

    /** Not using `copy` in this merge to ensure if new fields are added, they aren't forgotten here. */
    def merge(oth: MarkAux) =
      MarkAux(Some(tabVisible.getOrElse(Nil) ++ oth.tabVisible.getOrElse(Nil)),
              Some(tabBground.getOrElse(Nil) ++ oth.tabBground.getOrElse(Nil)))

    /** These methods return the total aggregated amount of time in the respective sequences of ranges. */
    if (cachedTotalVisible.isEmpty) cachedTotalVisible = Some(total(tabVisible))
    if (cachedTotalBground.isEmpty) cachedTotalBground = Some(total(tabBground))
    def totalVisible: DurationMils = tabVisible.fold(cachedTotalVisible.getOrElse(0L))(_ => total(tabVisible))
    def totalBground: DurationMils = tabBground.fold(cachedTotalBground.getOrElse(0L))(_ => total(tabBground))
    def total(tabSomething: Option[Seq[RangeMils]]): DurationMils =
      tabSomething.map(_.foldLeft(0L)((agg, range) => agg + range.end - range.begin)).getOrElse(0L)

    /** Returns a copy with the two sequences of RangeMils removed--to preserve memory. */
    def cleanRanges: MarkAux = this.copy(tabVisible = None, tabBground = None)
  }

  /**
    * Expected rating for a mark including the number of other marks that went into generating it and when
    * it was generated (and how long it was "active" for).
    */
  case class ExpectedRating(id: String = generateDbId(Mark.ID_LENGTH),
                            value: Option[Double],
                            n: Int,
                            similarReprs: Option[Seq[String]] = None,
                            timeFrom: Long = TIME_NOW,
                            timeThru: Long = INF_TIME) extends ReprEngineProduct[ExpectedRating] {

    override def withTimeFrom(timeFrom: Long): ExpectedRating = this.copy(timeFrom = timeFrom)
  }

  /**
    * Keep track of which URLs have identical content to other URLs, per user.  For example, the following 2 URLs:
    *  https://www.nature.com/articles/d41586-017-07522-z?utm_campaign=Data%2BElixir&utm_medium=email&utm_source=Data_Elixir_160
    *  https://www.nature.com/articles/d41586-017-07522-z
    *
    * The two `var`s are used for database lookup and index.  Their respective non-`var`s are the true values.  `dups`
    * is the thing being looked up--a list of other URLs that are duplicated content of `url`.
    */
  case class UrlDuplicate(userId: UUID,
                          url: String,
                          dups: Set[String],
                          var userIdPrfx: String = "", // why can't a simple string be used for urlPrfx also?
                          var urlPrfx: Option[mutable.WrappedArray[Byte]] = None,
                          id: String = generateDbId(Mark.ID_LENGTH)) {
    userIdPrfx = userId.toString.binPrfxComplement
    urlPrfx = Some(url.binaryPrefix)
  }

  val ID_LENGTH: Int = 16

  val USR: String = nameOf[Mark](_.userId)
  val ID: String = Shareable.ID
  val MARK: String = nameOf[Mark](_.mark)
  val AUX: String = nameOf[Mark](_.aux)
  val URLPRFX: String = nameOf[Mark](_.urlPrfx)
  val TIMEFROM: String = nameOf[Mark](_.timeFrom)
  val TIMETHRU: String = nameOf[Mark](_.timeThru)
  val MERGEID: String = nameOf[Mark](_.mergeId)
  val REPRS: String = nameOf[Mark](_.reprs)
  val PENDING_PAGES = nameOf[Mark](_.pndPrivPages)

  // `text` index search score <projectedFieldName>, not a field name of the collection
  val SCORE: String = nameOf[Mark](_.score)

  // the 'x' is for "extended" (changing these from non-x has already identified one bug)
  val SUBJx: String = MARK + "." + nameOf[MarkData](_.subj)
  val URLx: String = MARK + "." + nameOf[MarkData](_.url)
  val STARSx: String = MARK + "." + nameOf[MarkData](_.rating)
  val TAGSx: String = MARK + "." + nameOf[MarkData](_.tags)
  val COMNTx: String = MARK + "." + nameOf[MarkData](_.comment)
  val COMNTENCx: String = MARK + "." + nameOf[MarkData](_.commentEncoded)
  val PGPENDx: String = MARK + "." + nameOf[MarkData](_.pagePending)

  val REFIDx: String = nameOf[Mark](_.markRef) + "." + nameOf[MarkRef](_.markId)

  val TABVISx: String = AUX + "." + nameOf[MarkAux](_.tabVisible)
  val TABBGx: String = AUX + "." + nameOf[MarkAux](_.tabBground)
  val TOTVISx: String = AUX + "." + nameOf[MarkAux](_.totalVisible)
  val TOTBGx: String = AUX + "." + nameOf[MarkAux](_.totalBground)

//  val STATEIDx: String = PRVEXPRAT + "." + nameOf[ReprInfo](_.stateId)
//  val REPRIDx: String = PRVEXPRAT + "." + nameOf[ReprInfo](_.reprId)
//  val EXPRAT: String = nameOf[ReprInfo](_.expRating)
//  val STATEID: String = nameOf[ReprInfo](_.stateId)

  // ReprInfo constants value (note that these are not 'x'/extended as they aren't prefixed w/ "mark.")
  val REPR_TYPE: String = nameOf[ReprInfo](_.reprType)
  val REPR_ID: String = nameOf[ReprInfo](_.reprId)
  val EXP_RATING: String = nameOf[ReprInfo](_.expRating)

  // the 'p' is for "position" update operator
  val EXP_RATINGx: String = REPRS + "." + EXP_RATING
  val EXP_RATINGxp: String = REPRS + ".$." + EXP_RATING
//  val REPRIDxp: String = PRVEXPRAT + ".$." + nameOf[ReprInfo](_.reprId)

  val USRPRFX: String = nameOf[UrlDuplicate](_.userIdPrfx)
  assert(nameOf[UrlDuplicate](_.urlPrfx) == com.hamstoo.models.Mark.URLPRFX)
  assert(nameOf[UrlDuplicate](_.id) == com.hamstoo.models.Mark.ID)

  implicit val pageFmt: BSONDocumentHandler[Page] = Macros.handler[Page]
  implicit val shareGroupHandler: BSONDocumentHandler[ShareGroup] = Macros.handler[ShareGroup]
  implicit val sharedWithHandler: BSONDocumentHandler[SharedWith] = Macros.handler[SharedWith]
//  implicit val pageBsonHandler: BSONDocumentHandler[Page] = Macros.handler[Page]
  implicit val rangeBsonHandler: BSONDocumentHandler[RangeMils] = Macros.handler[RangeMils]
  implicit val auxBsonHandler: BSONDocumentHandler[MarkAux] = Macros.handler[MarkAux]
  implicit val eratingBsonHandler: BSONDocumentHandler[ExpectedRating] = Macros.handler[ExpectedRating]
<<<<<<< HEAD
  implicit val markBsonHandler: BSONDocumentHandler[MarkData] = Macros.handler[MarkData]
  implicit val reprRating: BSONDocumentHandler[ReprInfo] = Macros.handler[ReprInfo]
=======
  implicit val markRefBsonHandler: BSONDocumentHandler[MarkRef] = Macros.handler[MarkRef]
  implicit val markDataBsonHandler: BSONDocumentHandler[MarkData] = Macros.handler[MarkData]
>>>>>>> 8d9f066d
  implicit val entryBsonHandler: BSONDocumentHandler[Mark] = Macros.handler[Mark]
  implicit val urldupBsonHandler: BSONDocumentHandler[UrlDuplicate] = Macros.handler[UrlDuplicate]
  implicit val markDataJsonFormat: OFormat[MarkData] = Json.format[MarkData]
}<|MERGE_RESOLUTION|>--- conflicted
+++ resolved
@@ -132,8 +132,6 @@
 }
 
 /**
-<<<<<<< HEAD
-=======
   * Non-owners of marks may want to add their own ratings and/or labels.  This class allows them to do so.
   * @param markId  A reference to another user's mark.
   * @param rating  This user's rating.
@@ -145,23 +143,6 @@
                    tags: Option[Set[String]] = None)
 
 /**
-  * This is the data structure used to store external content, e.g. HTML files or PDFs.  It could be private content
-  * downloaded via the chrome extension, the repr-engine downloads public content given a URL, or the file upload
-  * process uploads content directly from the user's computer.
-  */
-case class Page(mimeType: String, content: mutable.WrappedArray[Byte])
-
-object Page {
-
-  /** A separate `apply` method that detects the MIME type automagically with Tika. */
-  def apply(content: mutable.WrappedArray[Byte]): Page = {
-    val mimeType = TikaInstance.detect(content.toArray[Byte])
-    Page(mimeType, content)
-  }
-}
-
-/**
->>>>>>> 8d9f066d
   * This class is used to detect embedded links in text and wrap them w/ <a> anchor tags.  It visits
   * only text nodes.
   */
@@ -277,21 +258,10 @@
                  markRef: Option[MarkRef] = None,
                  aux: Option[MarkAux] = Some(MarkAux(None, None)),
                  var urlPrfx: Option[mutable.WrappedArray[Byte]] = None, // using *hashable* WrappedArray here
-<<<<<<< HEAD
                  reprs: Seq[ReprInfo] = Nil,
                  pndPrivPages: Int = 0,
                  timeFrom: Long = TIME_NOW,
                  timeThru: Long = INF_TIME,
-=======
-                 page: Option[Page] = None,
-                 pubRepr: Option[String] = None,       // it's helpful for these fields to be (foreign key'ish)
-                 privRepr: Option[String] = None,      // strings rather than objects so that they can be set to
-                 userRepr: Option[String] = None,      // all user generated data concatenated into a single string and processed as representation
-                 pubExpRating: Option[String] = None,  // "failed" or "none" if desired (e.g. see
-                 privExpRating: Option[String] = None, // RepresentationActor.FAILED_REPR_ID)
-                 timeFrom: TimeStamp = TIME_NOW,            // TODO: make a TrackChanges trait to include timeFrom/Thru
-                 timeThru: TimeStamp = INF_TIME,
->>>>>>> 8d9f066d
                  modifiedBy: Option[UUID] = None,
                  mergeId: Option[String] = None,
                  sharedWith: Option[SharedWith] = None,
@@ -558,13 +528,10 @@
   implicit val rangeBsonHandler: BSONDocumentHandler[RangeMils] = Macros.handler[RangeMils]
   implicit val auxBsonHandler: BSONDocumentHandler[MarkAux] = Macros.handler[MarkAux]
   implicit val eratingBsonHandler: BSONDocumentHandler[ExpectedRating] = Macros.handler[ExpectedRating]
-<<<<<<< HEAD
+  implicit val markRefBsonHandler: BSONDocumentHandler[MarkRef] = Macros.handler[MarkRef]
+  implicit val markDataBsonHandler: BSONDocumentHandler[MarkData] = Macros.handler[MarkData]
   implicit val markBsonHandler: BSONDocumentHandler[MarkData] = Macros.handler[MarkData]
   implicit val reprRating: BSONDocumentHandler[ReprInfo] = Macros.handler[ReprInfo]
-=======
-  implicit val markRefBsonHandler: BSONDocumentHandler[MarkRef] = Macros.handler[MarkRef]
-  implicit val markDataBsonHandler: BSONDocumentHandler[MarkData] = Macros.handler[MarkData]
->>>>>>> 8d9f066d
   implicit val entryBsonHandler: BSONDocumentHandler[Mark] = Macros.handler[Mark]
   implicit val urldupBsonHandler: BSONDocumentHandler[UrlDuplicate] = Macros.handler[UrlDuplicate]
   implicit val markDataJsonFormat: OFormat[MarkData] = Json.format[MarkData]
