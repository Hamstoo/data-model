package com.hamstoo.models

import java.util.UUID

import com.github.dwickern.macros.NameOf._
import com.hamstoo.models.Mark.MarkAux
<<<<<<< HEAD
import com.hamstoo.services.TikaInstance
import com.hamstoo.utils.{ExtendedString, INF_TIME, TIME_NOW, generateDbId}
import com.hamstoo.utils.{ExtendedString, INF_TIME, TIME_NOW, generateDbId, reconcilePrivPub}
=======
import com.hamstoo.models.Representation.ReprType
import com.hamstoo.utils.{ExtendedString, INF_TIME, ObjectId, TIME_NOW, TimeStamp, generateDbId}
>>>>>>> e0416e91
import org.apache.commons.text.StringEscapeUtils
import org.commonmark.node._
import org.commonmark.parser.Parser
import org.commonmark.renderer.html.HtmlRenderer
import org.jsoup.Jsoup
import org.jsoup.safety.Whitelist
import play.api.Logger
import play.api.libs.json.{Json, OFormat}
import reactivemongo.bson.{BSONDocumentHandler, Macros}

import scala.collection.mutable
import scala.util.matching.Regex


/**
  * User content data model. This case class is also used for front-end JSON formatting.
  * The fields are:
  *
  * @param subj           - the rated element as a string of text; either a header of the marked page, or the rated
  *                       string itself
  * @param url            - an optional url
  * @param rating         - the value assigned to the mark by the user, from 0.0 to 5.0
  * @param tags           - a set of tags assigned to the mark by the user
  * @param comment        - an optional text comment assigned to the mark by the user
  * @param pagePending    - don't let repr-engine process marks that are still waiting for private pages
  * @param commentEncoded - markdown converted to HTML; set by class init
  */
case class MarkData(
                     override val subj: String,
                     override val url: Option[String],
                     override val rating: Option[Double] = None,
                     tags: Option[Set[String]] = None,
                     comment: Option[String] = None,
<<<<<<< HEAD
                     var commentEncoded: Option[String] = None) extends MDSearchable(subj, url, rating) {
=======
                     var commentEncoded: Option[String] = None,
                     pagePending: Option[Boolean] = None) {
>>>>>>> e0416e91

  import MarkData._

  // when a Mark gets masked by a MarkRef, bMasked will be set to true and ownerRating will be set to the original
  // rating value (not part of the data(base) model)
  var bMasked: Boolean = false
  var ownerRating: Option[Double] = None

  // populate `commentEncoded` by deriving it from the value of `comment`
  commentEncoded = comment.map { c: String => // example: <IMG SRC=JaVaScRiPt:alert('XSS')>

    // example: <p>&lt;IMG SRC=JaVaScRiPt:alert('XSS')&gt;</p>
    // https://github.com/atlassian/commonmark-java
    // as well parses and renders markdown markup language
    val document: Node = parser.parse(c)

    // detects embedded links in text only and make them clickable (issue #136)
    // ignores html links (anchors) to avoid double tags because
    // commonmark.parser.parse(...) does not allocate <a>
    // (anchor tag) from text as a separate node
    // and such tags will be double tagged like <a href...><a href...>Link</a></a>
    val visitor = new TextNodesVisitor
    document.accept(visitor)

    val html = renderer.render(document)

    // example: <p><IMG SRC=JaVaScRiPt:alert('XSS')></p>
    // convert that &ldquo; back to a < character
    val html2 = StringEscapeUtils.unescapeHtml4(html)

    // example: <p><img></p>
    Jsoup.clean(html2, htmlTagsWhitelist)
  }

  /** Check for `Automarked` label. */
  def isAutomarked: Boolean = tags.exists(_.exists(_.equalsIgnoreCase(MarkData.AUTOSAVE_TAG)))

  /**
    * Merge two `MarkData`s with as little data loss as possible.  Not using `copy` here to ensure that if
    * additional fields are added to the constructor they aren't forgotten here.
    */
  def merge(oth: MarkData): MarkData = {

    if (subj != oth.subj)
      logger.warn(s"Merging two marks with different subjects '$subj' and '${oth.subj}'; ignoring latter")
    if (url.isDefined && oth.url.isDefined && url.get != oth.url.get)
      logger.warn(s"Merging two marks with different URLs ${url.get} and ${oth.url.get}; ignoring latter")

    MarkData(if (subj.length >= oth.subj.length) subj else oth.subj,
             url.orElse(oth.url),
             oth.rating.orElse(rating), // use new rating in case user's intent was to rate smth differently
             Some(tags.getOrElse(Nil.toSet) union oth.tags.getOrElse(Nil.toSet)),
             comment.map(_ + oth.comment.map(commentMergeSeparator + _).getOrElse("")).orElse(oth.comment)
    )
  }

  /** If the two MarkDatas are equal, as far as generating a public representation would be concerned. */
  // TODO: the interface for constructing a public repr should only be allowed to include these fields via having its own class
  def equalsPerPubRepr(other: MarkData): Boolean =
    url.isDefined && url == other.url || url.isEmpty && subj == other.subj

  /** If the two MarkDatas are equal, as far as generating a user representation would be concerned. */
  // TODO: the interface for constructing a user repr should only be allowed to include these fields via having its own class
  def equalsPerUserRepr(other: MarkData): Boolean = copy(url = None, rating = None, pagePending = None) ==
                                              other.copy(url = None, rating = None, pagePending = None)
}

object MarkData {
  val logger: Logger = Logger(classOf[MarkData])

  /* attention: mutable Java classes below.
  for markdown parsing/rendering: */
  lazy val parser: Parser = Parser.builder().build()
  lazy val renderer: HtmlRenderer = HtmlRenderer.builder().build()

  // for XSS filtering (https://jsoup.org/cookbook/cleaning-html/whitelist-sanitizer)
  lazy val htmlTagsWhitelist: Whitelist = Whitelist.relaxed()
    .addTags("hr") // horizontal rule
    .addEnforcedAttribute("a", "rel", "nofollow noopener noreferrer") /*
    https://medium.com/@jitbit/target-blank-the-most-underestimated-vulnerability-ever-96e328301f4c : */
    .addEnforcedAttribute("a", "target", "_blank")

  val commentMergeSeparator: String = "\n\n---\n\n"

  // this tag is present in calls to backend's MarksController.saveMark when browser extension automark feature is on,
  // this value must match the value in chrome-extension's timeTracker.js
  val AUTOSAVE_TAG = "Automarked"
  val IMPORT_TAG = "Imported"
  val UPLOAD_TAG = "Uploaded"
  val SHARED_WITH_ME_TAG = "SharedWithMe"
}

/**
  * Non-owners of marks may want to add their own ratings and/or labels.  This class allows them to do so.
  * @param markId  A reference to another user's mark.
  * @param rating  This user's rating.
  * @param tags    This user's additional tags (in addition to those of the owner user) which could include
  *                SHARED_WITH_ME_TAG initially (the first time this non-owner user visits the shared mark) by default.
  */
case class MarkRef(markId: ObjectId,
                   rating: Option[Double] = None,
                   tags: Option[Set[String]] = None)

/**
  * This class is used to detect embedded links in text and wrap them w/ <a> anchor tags.  It visits
  * only text nodes.
  */
class TextNodesVisitor extends AbstractVisitor {
  import TextNodesVisitor._

  override def visit(text: Text): Unit = {
    // find and wrap links
    val wrappedEmbeddedLinks = embeddedLinksToHtmlLinks(text.getLiteral)
    // apply changes to currently visiting text node
    text.setLiteral(wrappedEmbeddedLinks)
  }
}

object TextNodesVisitor {

  /**
    * Find all embedded URLs and convert them to HTML <a> links (anchors). This regex is designed to ignore HTML link
    * tags. It doesn't need to ignore markdown links because those have already been processed into HTML at this point.
    *
    * 1st regex part is (?<!href="), it checks that found link should not be prepended by href=" expression,
    *   i.e. take if 2nd regex part is "not prepended by" 1st part.
    * 2nd regex part which follows after (?<!href=") is looking for urls format
    *   1st part of 2nd regex part ((?:https?|ftp)://) checks protocol
    * (?<!href=") - this ignore condition should stay because commonmark.parser.parse(...) does not allocate <a>
    *   (anchor tag) from text as a separate node
    */
  def embeddedLinksToHtmlLinks(text: String): String = {
    val regexStr =
      "(?<!href=\")" + // ignore http pattern prepended by 'href=' expression
        "((?:https?|ftp)://)" + // check protocol
        "(([a-zA-Z0-‌​9\\-\\._\\?\\,\\'/\\+&am‌​p;%\\$#\\=~])*[^\\.\\,\\)\\(\\s])" // allowed anything which is allowed in url
    val ignoreTagsAndFindLinksInText: Regex = regexStr.r
    ignoreTagsAndFindLinksInText.replaceAllIn(text, m => "<a href=\"" + m.group(0) + "\">" + m.group(0) + "</a>")
  }
}

/**
  * Object that represents different possible mark states.
  * @param reprId     Representation ID
  * @param reprType   Representation type, database requires a String (also see `object ReprType extends Enumeration`)
  * @param expRating  Expected rating generated by repr-engine.ExpectedRatingActor
  */
case class ReprInfo(reprId: ObjectId,
                    reprType: String,
                    created: TimeStamp = TIME_NOW,
                    expRating: Option[ObjectId] = None) {

  /** Check if expected rating has not yet been computed for this Representation. */
  def eratablePublic: Boolean = isPublic && expRating.isEmpty
  def eratablePrivate: Boolean = isPrivate && expRating.isEmpty
  def eratableUserContent: Boolean = isUserContent && expRating.isEmpty

  def isPublic: Boolean = ReprType.withName(reprType) == ReprType.PUBLIC
  def isPrivate: Boolean = ReprType.withName(reprType) == ReprType.PRIVATE
  def isUserContent: Boolean = ReprType.withName(reprType) == ReprType.USER_CONTENT
}

/**
  * User history (list) entry data model. An `Entry` is a `Mark` that belongs to a
  * particular user along with an ID and timestamp.
  *
  * @param userId   - owner's user ID
  * @param sharedWith - defines which other users are allowed to read or write this Mark[Data]
  * @param id       - the mark's alphanumerical string, used as an identifier common with all the marks versions
  * @param mark     - user-provided content
  * @param markRef - Content that references (and masks) another mark that is owned by a different user.
  *                 When this field is provided, the `mark` field should be empty.
  *                 TODO: What if this non-owner goes and marks the same URL?  Just create another mark!
  * @param aux      - additional fields holding satellite data
  * @param urlPrfx  - binary prefix of `mark.url` for the purpose of indexing by mongodb; set by class init
  *                   Binary prefix is used as filtering and 1st stage of urls equality estimation
  *                   https://en.wikipedia.org/wiki/Binary_prefix
  * @param reprs    - A history of different mark states/views/representations as marked by the user
  * @param timeFrom - timestamp of last edit
  * @param timeThru - the moment of time until which this version is latest
  * @param mergeId  - if this mark was merged into another, this will be the ID of that other
  *
  * @param score    - `score` is not part of the documents in the database, but it is returned from
  *                 `MongoMarksDao.search` so it is easier to have it included here.
  */
case class Mark(
<<<<<<< HEAD
                 override val userId: UUID,
                 override val id: String = generateDbId(Mark.ID_LENGTH),
                 override val mark: MarkData,
                 aux: Option[MarkAux] = Some(MarkAux(None, None)),
                 var urlPrfx: Option[mutable.WrappedArray[Byte]] = None, // using *hashable* WrappedArray here
                 page: Option[Page] = None,
                 override val pubRepr: Option[String] = None, // it's helpful for these fields to be (foreign key'ish)
                 override val privRepr: Option[String] = None, // strings rather than objects so that they can be set to
                 override val pubExpRating: Option[String] = None, // "failed" or "none" if desired (e.g. see
                 override val privExpRating: Option[String] = None, // RepresentationActor.FAILED_REPR_ID)
                 override val timeFrom: Long = TIME_NOW,
                 override val timeThru: Long = INF_TIME,
                 mergeId: Option[String] = None,
                 override val score: Option[Double] = None)
  extends MSearchable(userId, id, mark, pubRepr, privRepr, pubExpRating, privExpRating, timeFrom, timeThru, score) {

=======
                 userId: UUID,
                 id: ObjectId = generateDbId(Mark.ID_LENGTH),
                 mark: MarkData,
                 markRef: Option[MarkRef] = None,
                 aux: Option[MarkAux] = Some(MarkAux(None, None)),
                 var urlPrfx: Option[mutable.WrappedArray[Byte]] = None, // using *hashable* WrappedArray here
                 reprs: Seq[ReprInfo] = Nil,
                 timeFrom: TimeStamp = TIME_NOW,
                 timeThru: TimeStamp = INF_TIME,
                 modifiedBy: Option[UUID] = None,
                 mergeId: Option[String] = None,
                 sharedWith: Option[SharedWith] = None,
                 nSharedFrom: Option[Int] = Some(0),
                 nSharedTo: Option[Int] = Some(0),
                 score: Option[Double] = None) extends Shareable {
>>>>>>> e0416e91
  urlPrfx = mark.url map (_.binaryPrefix)

  import Mark._

  /**
    * Returning an Option[String] would be more "correct" here, but returning the empty string just makes things a
    * lot cleaner on the other end.  However alas, note not doing so for `expectedRating`.
    */
  // TODO: FWC: what if privRepr is in NON_IDS?  we should fallback to pubRepr in that case also
  def primaryRepr: ObjectId  = privRepr.orElse(pubRepr).getOrElse("")

  // TODO: FWC: what if private expRating is in NON_IDS?  we should fallback to public in that case also
  def expectedRating: Option[ObjectId] =
    reprs.filter(_.isPrivate)
      .sortBy(_.created).lastOption // .maxBy(_.created) throws an java.lang.UnsupportedOperationException if empty
      .flatMap(_.expRating) // expected rating from private representation
      .orElse(reprs.find(_.isPublic).flatMap(_.expRating))

  def representableUserContent: Boolean = !reprs.exists(_.isUserContent)

  /** Get a private representation without an expected rating, if it exists. */
  def unratedPrivRepr: Option[ObjectId] = reprs.find(_.eratablePrivate).map(_.reprId)

  /**
    * Return latest representation ID, if it exists.  Even though public and user-content reprs are supposed to
    * be singletons, it doesn't hurt to be conservative and return the most recent rather than just using `find`.
    */
  def privRepr: Option[ObjectId] = repr(_.isPrivate)
  def pubRepr: Option[ObjectId] = repr(_.isPublic)
  def userContentRepr: Option[ObjectId] = repr(_.isUserContent)
  private def repr(pred: ReprInfo => Boolean): Option[ObjectId] =
    reprs.filter(pred).sortBy(_.created).lastOption.map(_.reprId)

  /**
    * Return true if the mark is (potentially) representable but not yet represented.  In the case of public
    * representations, even if the mark doesn't have a URL, we'll still try to derive a representation from the subject
    * in case LinkageService.digest timed out when originally trying to generate a title for the mark (issue #195).
    */
  def eratablePublic: Boolean = reprs.exists(_.eratablePublic)
  def eratablePrivate: Boolean = reprs.exists(_.eratablePrivate)
  def eratableUserContent: Boolean = reprs.exists(_.eratableUserContent)

  /** Return true if the mark is current (i.e. hasn't been updated or deleted). */
  def isCurrent: Boolean = timeThru == INF_TIME

  /** Returns true if this Mark's MarkData has all of the test tags. */
  def hasTags(testTags: Set[String]): Boolean = testTags.forall(t => mark.tags.exists(_.contains(t)))

  /**
    * Mask a Mark's MarkData with a MarkRef--for the viewing pleasure of a shared-with, non-owner of the Mark.
    * Returns the mark owner's rating in the `ownerRating` field of the returned MarkData.  Note that if
    * `callingUser` owns the mark, the supplied optRef is completely ignored.
    */
  def mask(optRef: Option[MarkRef], callingUser: Option[User]): Mark = {
    if (callingUser.exists(ownedBy)) this else {

      // still mask even if optRef is None to ensure that the owner's rating is moved to the `ownerRating` field
      val ref = optRef.getOrElse(MarkRef(id)) // create an empty MarkRef (id isn't really used)

      val unionedTags = mark.tags.getOrElse(Set.empty[String]) ++ ref.tags.getOrElse(Set.empty[String])
      val mdata = mark.copy(rating = ref.rating,
                            tags = if (unionedTags.isEmpty) None else Some(unionedTags))
      mdata.bMasked = true // even though mdata is a val we are still allowed to do this--huh!?!
      mdata.ownerRating = mark.rating
      copy(mark = mdata)
    }
  }

  /**
    * If the mark has been masked, show the original rating in blue, o/w lookup the mark's expected rating ID in
    * the given `eratings` map and show that in blue.  This allows us to (1) always show the current user's rating
    * in orange, even when displaying another shared-from user's mark, and (2) hide shared-from users' rating
    * predictions, which contain information about more than just the mark being shared, from shared-to users.
    */
  def blueRating(eratings: Map[ObjectId, ExpectedRating]): Option[Double] =
    if (mark.bMasked) mark.ownerRating else expectedRating.flatMap(eratings.get).flatMap(_.value)

  /**
    * Merge two marks.  This method is called from the `repr-engine` when a new mark's, `oth`, representations are
    * similar enough (according to `Representation.isDuplicate`) to an existing mark's, `this`.  So `oth` probably
    * won't have it's reprs set--unless one of them was set and the other not.
    */
  def merge(oth: Mark): Mark = {
    assert(this.userId == oth.userId)

    if (reprs.nonEmpty && oth.reprs.nonEmpty && reprs != oth.reprs)
      logger.warn(s"Merging two marks, $id and ${oth.id}, with different private representations; ignoring latter")

    // TODO: how do we ensure that additional fields added to the constructor are accounted for here?
    // TODO: how do we ensure that other data (like highlights) that reference markIds are accounted for?
    copy(
      mark = mark.merge(oth.mark),
      aux = if (oth.aux.isDefined) aux.map(_.merge(oth.aux.get)).orElse(oth.aux) else aux,
      reprs = reprs ++ oth.reprs.filter(_.isPrivate) // must be consistent w/ MongoPagesDao.mergePrivatePages
    )
  }

  /**
    * If a Mark's content has changed sufficiently to necessitate a recalculation of its reprs, then remove them.
    * In other words, it can keep its reprs if whatever it has become is no different from what it was.
    */
  def removeStaleReprs(original: Mark): Mark = {

    // if the URL has changed then discard the old public repr (only the public one though as the private one is
    // based on private user content that was only available from the browser extension at the time the user first
    // created it)
    val reprs0 = if (mark equalsPerPubRepr original.mark) reprs else reprs.filterNot(_.isPublic)

    // if user-generated content has changed then discard the old user repr (also see unsetUserContentReprId below)
    val reprs1 = if (mark equalsPerUserRepr original.mark) reprs0 else reprs0.filterNot(_.isUserContent)

    copy(reprs = reprs1)
  }

  /**
    * Fairly standard equals definition.  Required b/c of the overriding of hashCode.
    * TODO: can this be removed now that we're no longer relying on it for set-union in backend's SearchService.search?
    */
  override def equals(other: Any): Boolean = other match {
    case other: Mark => other.canEqual(this) && this.hashCode == other.hashCode
    case _ => false
  }

  /** Same as `equals` except ignoring timeFrom/timeThru. */
  def equalsIgnoreTimeStamps(other: Mark): Boolean =
    equals(other.copy(timeFrom = timeFrom, timeThru = timeThru, score = score))

  /**
    * Avoid incorporating `score: Option[Double]` into the hash code. `Product` does not define its own `hashCode` so
    * `super.hashCode` comes from `Any` and so the implementation of `hashCode` that is automatically generated for
    * case classes has to be copy and pasted here.  More at the following link:
    * https://stackoverflow.com/questions/5866720/hashcode-in-case-classes-in-scala
    * And an explanation here: https://stackoverflow.com/a/44708937/2030627
    */
  override def hashCode: Int = this.score match {
    case None => scala.runtime.ScalaRunTime._hashCode(this)
    case Some(_) => this.copy(score = None).hashCode
  }
}

//sealed trait MarkDataProduct {
//  val subj: String
//  val url: Option[String]
//  val rating: Option[Double]
//}
//
//sealed trait MarkProduct {
//  val userId: UUID
//  val id: String
//  val mark: MarkDataProduct
//  val pubRepr: Option[String]
//  val privRepr: Option[String]
//  val pubExpRating: Option[String]
//  val privExpRating: Option[String]
//  val timeFrom: Long
//  val timeThru: Long
//  val score: Option[Double]
//}

class MDSearchable(val subj: String,
                   val url: Option[String],
                   val rating: Option[Double])

object MDSearchable {
  def apply(subj: String,
            url: Option[String],
            rating: Option[Double]): MDSearchable = new MDSearchable(subj, url, rating)

  def unapply(obj: MDSearchable): Option[(String, Option[String], Option[Double])] = {
    Some((obj.subj, obj.url, obj.rating))
  }
}

class MSearchable(val userId: UUID,
                  val id: String,
                  val mark: MDSearchable,
                  val pubRepr: Option[String] = None,
                  val privRepr: Option[String]= None,
                  val pubExpRating: Option[String] = None,
                  val privExpRating: Option[String] = None,
                  val timeFrom: Long = TIME_NOW,
                  val timeThru: Long = INF_TIME,
                  val score: Option[Double] = None)

object MSearchable {
  def apply(userId: UUID,
            id: String,
            mark: MDSearchable,
            pubRepr: Option[String] = None,
            privRepr: Option[String] = None,
            pubExpRating: Option[String] = None,
            privExpRating: Option[String] = None,
            timeFrom: Long = TIME_NOW,
            timeThru: Long = INF_TIME,
            score: Option[Double] = None): MSearchable =
    new MSearchable(userId, id, mark, pubRepr, privRepr, pubExpRating, privExpRating, timeFrom, timeThru, score)

  def unapply(arg: MSearchable):
  Option[(UUID, String, MDSearchable, Option[String], Option[String], Option[String], Option[String], Long, Long, Option[Double])] =
    Some((arg.userId, arg.id, arg.mark, arg.pubRepr, arg.privRepr, arg.pubExpRating, arg.privExpRating, arg.timeFrom, arg.timeThru, arg.score))
}

object Mark extends BSONHandlers {
  val logger: Logger = Logger(classOf[Mark])

  // probably a good idea to log this somewhere, and this seems like a good place for it to only happen once
  logger.info("data-model version " + Option(getClass.getPackage.getImplementationVersion).getOrElse("null"))

  case class RangeMils(begin: TimeStamp, end: TimeStamp)
  type DurationMils = Long

  /**
    * Auxiliary stats pertaining to a `Mark`.
    *
    * The two `cachedTotal` vars will only be computed if they are None.  These fields are specifically excluded
    * from the MongoDB projection when searching so that they can be re-computed each time they're loaded.  At that
    * point, the caller can choose whether or not to keep the two `tab` vals.
    */
  case class MarkAux(tabVisible: Option[Seq[RangeMils]],
                     tabBground: Option[Seq[RangeMils]],
                     var cachedTotalVisible: Option[DurationMils] = None,
                     var cachedTotalBground: Option[DurationMils] = None) {

    /** Not using `copy` in this merge to ensure if new fields are added, they aren't forgotten here. */
    def merge(oth: MarkAux) =
      MarkAux(Some(tabVisible.getOrElse(Nil) ++ oth.tabVisible.getOrElse(Nil)),
              Some(tabBground.getOrElse(Nil) ++ oth.tabBground.getOrElse(Nil)))

    /** These methods return the total aggregated amount of time in the respective sequences of ranges. */
    if (cachedTotalVisible.isEmpty) cachedTotalVisible = Some(total(tabVisible))
    if (cachedTotalBground.isEmpty) cachedTotalBground = Some(total(tabBground))
    def totalVisible: DurationMils = tabVisible.fold(cachedTotalVisible.getOrElse(0L))(_ => total(tabVisible))
    def totalBground: DurationMils = tabBground.fold(cachedTotalBground.getOrElse(0L))(_ => total(tabBground))
    def total(tabSomething: Option[Seq[RangeMils]]): DurationMils =
      tabSomething.map(_.foldLeft(0L)((agg, range) => agg + range.end - range.begin)).getOrElse(0L)

    /** Returns a copy with the two sequences of RangeMils removed--to preserve memory. */
    def cleanRanges: MarkAux = this.copy(tabVisible = None, tabBground = None)
  }

  /**
    * Expected rating for a mark including the number of other marks that went into generating it and when
    * it was generated (and how long it was "active" for).
    */
  case class ExpectedRating(id: String = generateDbId(Mark.ID_LENGTH),
                            value: Option[Double],
                            n: Int,
                            similarReprs: Option[Seq[String]] = None,
                            timeFrom: Long = TIME_NOW,
                            timeThru: Long = INF_TIME) extends ReprEngineProduct[ExpectedRating] {

    override def withTimeFrom(timeFrom: Long): ExpectedRating = this.copy(timeFrom = timeFrom)
  }

  /**
    * Keep track of which URLs have identical content to other URLs, per user.  For example, the following 2 URLs:
    *  https://www.nature.com/articles/d41586-017-07522-z?utm_campaign=Data%2BElixir&utm_medium=email&utm_source=Data_Elixir_160
    *  https://www.nature.com/articles/d41586-017-07522-z
    *
    * The two `var`s are used for database lookup and index.  Their respective non-`var`s are the true values.  `dups`
    * is the thing being looked up--a list of other URLs that are duplicated content of `url`.
    */
  case class UrlDuplicate(userId: UUID,
                          url: String,
                          dups: Set[String],
                          var userIdPrfx: String = "", // why can't a simple string be used for urlPrfx also?
                          var urlPrfx: Option[mutable.WrappedArray[Byte]] = None,
                          id: String = generateDbId(Mark.ID_LENGTH)) {
    userIdPrfx = userId.toString.binPrfxComplement
    urlPrfx = Some(url.binaryPrefix)
  }

  val ID_LENGTH: Int = 16

  val USR: String = nameOf[Mark](_.userId)
  val ID: String = Shareable.ID
  val MARK: String = nameOf[Mark](_.mark)
  val AUX: String = nameOf[Mark](_.aux)
  val URLPRFX: String = nameOf[Mark](_.urlPrfx)
  val TIMEFROM: String = nameOf[Mark](_.timeFrom)
  val TIMETHRU: String = nameOf[Mark](_.timeThru)
  val MERGEID: String = nameOf[Mark](_.mergeId)
  val REPRS: String = nameOf[Mark](_.reprs)

  // `text` index search score <projectedFieldName>, not a field name of the collection
  val SCORE: String = nameOf[Mark](_.score)

  // the 'x' is for "extended" (changing these from non-x has already identified one bug)
  val SUBJx: String = MARK + "." + nameOf[MarkData](_.subj)
  val URLx: String = MARK + "." + nameOf[MarkData](_.url)
  val STARSx: String = MARK + "." + nameOf[MarkData](_.rating)
  val TAGSx: String = MARK + "." + nameOf[MarkData](_.tags)
  val COMNTx: String = MARK + "." + nameOf[MarkData](_.comment)
  val COMNTENCx: String = MARK + "." + nameOf[MarkData](_.commentEncoded)
  val PGPENDx: String = MARK + "." + nameOf[MarkData](_.pagePending)

  val REFIDx: String = nameOf[Mark](_.markRef) + "." + nameOf[MarkRef](_.markId)

  val TABVISx: String = AUX + "." + nameOf[MarkAux](_.tabVisible)
  val TABBGx: String = AUX + "." + nameOf[MarkAux](_.tabBground)
  val TOTVISx: String = AUX + "." + nameOf[MarkAux](_.totalVisible)
  val TOTBGx: String = AUX + "." + nameOf[MarkAux](_.totalBground)

  // ReprInfo constants value (note that these are not 'x'/extended as they aren't prefixed w/ "mark.")
  val REPR_TYPE: String = nameOf[ReprInfo](_.reprType)
  val REPR_ID: String = nameOf[ReprInfo](_.reprId)
  val EXP_RATING: String = nameOf[ReprInfo](_.expRating)

  // the 'p' is for "position" update operator
  val EXP_RATINGx: String = REPRS + "." + EXP_RATING
  val EXP_RATINGxp: String = REPRS + ".$." + EXP_RATING

  implicit val mDSearchable: BSONDocumentHandler[MDSearchable] = Macros.handler[MDSearchable]
  implicit val mSearchable: BSONDocumentHandler[MSearchable] = Macros.handler[MSearchable]
  val USRPRFX: String = nameOf[UrlDuplicate](_.userIdPrfx)
  assert(nameOf[UrlDuplicate](_.urlPrfx) == com.hamstoo.models.Mark.URLPRFX)
  assert(nameOf[UrlDuplicate](_.id) == com.hamstoo.models.Mark.ID)

  implicit val shareGroupHandler: BSONDocumentHandler[ShareGroup] = Macros.handler[ShareGroup]
  implicit val sharedWithHandler: BSONDocumentHandler[SharedWith] = Macros.handler[SharedWith]
  implicit val rangeBsonHandler: BSONDocumentHandler[RangeMils] = Macros.handler[RangeMils]
  implicit val auxBsonHandler: BSONDocumentHandler[MarkAux] = Macros.handler[MarkAux]
  implicit val eratingBsonHandler: BSONDocumentHandler[ExpectedRating] = Macros.handler[ExpectedRating]
  implicit val markRefBsonHandler: BSONDocumentHandler[MarkRef] = Macros.handler[MarkRef]
  implicit val markDataBsonHandler: BSONDocumentHandler[MarkData] = Macros.handler[MarkData]
  implicit val reprRating: BSONDocumentHandler[ReprInfo] = Macros.handler[ReprInfo]
  implicit val entryBsonHandler: BSONDocumentHandler[Mark] = Macros.handler[Mark]
  implicit val urldupBsonHandler: BSONDocumentHandler[UrlDuplicate] = Macros.handler[UrlDuplicate]
  implicit val markDataJsonFormat: OFormat[MarkData] = Json.format[MarkData]
}<|MERGE_RESOLUTION|>--- conflicted
+++ resolved
@@ -4,14 +4,8 @@
 
 import com.github.dwickern.macros.NameOf._
 import com.hamstoo.models.Mark.MarkAux
-<<<<<<< HEAD
-import com.hamstoo.services.TikaInstance
-import com.hamstoo.utils.{ExtendedString, INF_TIME, TIME_NOW, generateDbId}
-import com.hamstoo.utils.{ExtendedString, INF_TIME, TIME_NOW, generateDbId, reconcilePrivPub}
-=======
 import com.hamstoo.models.Representation.ReprType
 import com.hamstoo.utils.{ExtendedString, INF_TIME, ObjectId, TIME_NOW, TimeStamp, generateDbId}
->>>>>>> e0416e91
 import org.apache.commons.text.StringEscapeUtils
 import org.commonmark.node._
 import org.commonmark.parser.Parser
@@ -45,12 +39,8 @@
                      override val rating: Option[Double] = None,
                      tags: Option[Set[String]] = None,
                      comment: Option[String] = None,
-<<<<<<< HEAD
-                     var commentEncoded: Option[String] = None) extends MDSearchable(subj, url, rating) {
-=======
                      var commentEncoded: Option[String] = None,
                      pagePending: Option[Boolean] = None) {
->>>>>>> e0416e91
 
   import MarkData._
 
@@ -237,24 +227,6 @@
   *                 `MongoMarksDao.search` so it is easier to have it included here.
   */
 case class Mark(
-<<<<<<< HEAD
-                 override val userId: UUID,
-                 override val id: String = generateDbId(Mark.ID_LENGTH),
-                 override val mark: MarkData,
-                 aux: Option[MarkAux] = Some(MarkAux(None, None)),
-                 var urlPrfx: Option[mutable.WrappedArray[Byte]] = None, // using *hashable* WrappedArray here
-                 page: Option[Page] = None,
-                 override val pubRepr: Option[String] = None, // it's helpful for these fields to be (foreign key'ish)
-                 override val privRepr: Option[String] = None, // strings rather than objects so that they can be set to
-                 override val pubExpRating: Option[String] = None, // "failed" or "none" if desired (e.g. see
-                 override val privExpRating: Option[String] = None, // RepresentationActor.FAILED_REPR_ID)
-                 override val timeFrom: Long = TIME_NOW,
-                 override val timeThru: Long = INF_TIME,
-                 mergeId: Option[String] = None,
-                 override val score: Option[Double] = None)
-  extends MSearchable(userId, id, mark, pubRepr, privRepr, pubExpRating, privExpRating, timeFrom, timeThru, score) {
-
-=======
                  userId: UUID,
                  id: ObjectId = generateDbId(Mark.ID_LENGTH),
                  mark: MarkData,
@@ -270,7 +242,6 @@
                  nSharedFrom: Option[Int] = Some(0),
                  nSharedTo: Option[Int] = Some(0),
                  score: Option[Double] = None) extends Shareable {
->>>>>>> e0416e91
   urlPrfx = mark.url map (_.binaryPrefix)
 
   import Mark._
