--- conflicted
+++ resolved
@@ -5,12 +5,9 @@
 import com.github.dwickern.macros.NameOf._
 import com.hamstoo.models.Mark.{ExpectedRating, MarkAux}
 import com.hamstoo.models.Representation.ReprType
-<<<<<<< HEAD
+import com.hamstoo.utils.{DurationMils, ExtendedString, INF_TIME, NON_IDS, ObjectId, TIME_NOW, TimeStamp, generateDbId}
 import com.hamstoo.models.User.UDATA // TODO: how does UDATA come from the User class if it's a field of a mark?
 import com.hamstoo.utils.{ExtendedString, INF_TIME, ObjectId, TIME_NOW, TimeStamp, generateDbId}
-=======
-import com.hamstoo.utils.{DurationMils, ExtendedString, INF_TIME, NON_IDS, ObjectId, TIME_NOW, TimeStamp, generateDbId}
->>>>>>> 3eefbe05
 import org.apache.commons.text.StringEscapeUtils
 import org.commonmark.node._
 import org.commonmark.parser.Parser
@@ -567,7 +564,6 @@
     override def withTimeFrom(timeFrom: Long): ExpectedRating = this.copy(timeFrom = timeFrom)
   }
 
-<<<<<<< HEAD
   /**
     * Keep track of which URLs have identical content to other URLs, per user.  For example, the following 2 URLs:
     *  https://www.nature.com/articles/d41586-017-07522-z?utm_campaign=Data%2BElixir&utm_medium=email&utm_source=Data_Elixir_160
@@ -598,8 +594,6 @@
     */
   case class Id(id: String)
 
-=======
->>>>>>> 3eefbe05
   val ID_LENGTH: Int = 16
 
   val ID: String = Shareable.ID
