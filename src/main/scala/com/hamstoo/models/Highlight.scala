package com.hamstoo.models

import java.util.UUID

import com.github.dwickern.macros.NameOf.nameOf
import com.hamstoo.models.Highlight.{HLPos, HLPreview, HLShortcut}
import com.hamstoo.utils.ExtendedString
import org.joda.time.DateTime
import reactivemongo.bson.{BSONDocumentHandler, Macros}

import scala.collection.mutable
import scala.util.Random

/**
  * Data model of a text highlight.
  *
  * @param usrId    owner UUID
  * @param id       highlight id, common for all versions
  * @param url      URL of the web page where highlighting was done
  * @param uPref    binary prefix of the URL for indexing; set by class init
  * @param pos      array of positioning data and initial element text index
  * @param preview  highlight preview for full page view
  * @param memeId   'highlight representation' id, to be implemented
  * @param timeFrom timestamp
  * @param timeThru version validity time
  */
case class Highlight(
                      usrId: UUID,
                      id: String = Random.alphanumeric take Highlight.ID_LENGTH mkString,
                      url: String,
                      var uPref: Option[mutable.WrappedArray[Byte]] = None,
                      pos: HLPos,
                      pageCoord: Option[PageCoord] = None,
                      preview: HLPreview,
                      memeId: Option[String] = None,
                      timeFrom: Long = DateTime.now.getMillis,
<<<<<<< HEAD
                      timeThru: Long = Long.MaxValue) extends Sortable with HasShortcut[HLShortcut] {
  uPref = Some(url.prefx)

  def shortcut: HLShortcut = HLShortcut(id, preview)
=======
                      timeThru: Long = Long.MaxValue) {
  uPref = Some(url.binaryPrefix)
>>>>>>> 1331b38c
}

object Highlight extends BSONHandlers {

  case class HLPosElem(path: String, text: String)

  case class HLPos(elements: Seq[HLPosElem], initIndex: Int)

  case class HLPreview(lead: String, text: String, tail: String)

  case class HLShortcut(id: String, preview: HLPreview)

  val ID_LENGTH: Int = 16
  val USR: String = nameOf[Highlight](_.usrId)
  val ID: String = nameOf[Highlight](_.id)
  val POS: String = nameOf[Highlight](_.pos)
  val PCOORD: String = nameOf[Highlight](_.pageCoord)
  val PATH: String = nameOf[HLPosElem](_.path)
  val TEXT: String = nameOf[HLPosElem](_.text)
  val INDX: String = nameOf[HLPos](_.initIndex)
  val URL: String = nameOf[Highlight](_.url)
  val UPREF: String = nameOf[Highlight](_.uPref)
  val PRVW: String = nameOf[Highlight](_.preview)
  val LEAD: String = nameOf[HLPreview](_.lead)
  val PTXT: String = nameOf[HLPreview](_.text)
  val TAIL: String = nameOf[HLPreview](_.tail)
  val MEM: String = nameOf[Highlight](_.memeId)
  assert(nameOf[Highlight](_.timeFrom) == com.hamstoo.models.Mark.TIMEFROM)
  assert(nameOf[Highlight](_.timeThru) == com.hamstoo.models.Mark.TIMETHRU)
  implicit val hlposElemBsonHandler: BSONDocumentHandler[HLPosElem] = Macros.handler[HLPosElem]
  implicit val hlposBsonHandler: BSONDocumentHandler[HLPos] = Macros.handler[HLPos]
  implicit val hlprevBsonHandler: BSONDocumentHandler[HLPreview] = Macros.handler[HLPreview]
  implicit val highlightHandler: BSONDocumentHandler[Highlight] = Macros.handler[Highlight]
}<|MERGE_RESOLUTION|>--- conflicted
+++ resolved
@@ -34,15 +34,10 @@
                       preview: HLPreview,
                       memeId: Option[String] = None,
                       timeFrom: Long = DateTime.now.getMillis,
-<<<<<<< HEAD
                       timeThru: Long = Long.MaxValue) extends Sortable with HasShortcut[HLShortcut] {
-  uPref = Some(url.prefx)
+  uPref = Some(url.binaryPrefix)
 
   def shortcut: HLShortcut = HLShortcut(id, preview)
-=======
-                      timeThru: Long = Long.MaxValue) {
-  uPref = Some(url.binaryPrefix)
->>>>>>> 1331b38c
 }
 
 object Highlight extends BSONHandlers {
