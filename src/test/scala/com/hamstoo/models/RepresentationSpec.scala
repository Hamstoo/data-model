package com.hamstoo.models

import com.hamstoo.models.Representation._
<<<<<<< HEAD
import com.hamstoo.utils.FlatSpecWithMatchers
=======
import com.hamstoo.utils.MediaType
import org.specs2.mutable.Specification
import org.specs2.specification.Scope
>>>>>>> 110b98ba

import scala.util.Random

/**
  * Representation model tests.
  */
<<<<<<< HEAD
class RepresentationSpec extends FlatSpecWithMatchers {

  // two vectors and a scalar walk into a bar....
  val v0: Vec = Seq(1, 2, 3)
  val v1: Vec = Seq(4, 5, 6)
  val s: Double = 2.0

  "Representation" should "* be consistently hashable" in {
    def rep = Representation(
      id = "",
      link = Some("xyz"),
      page = "",
      header = "",
      doctext = "",
      othtext = "",
      keywords = "",
      vectors = Map.empty[String, Vec],
      autoGenKws = Some(Seq("keyword0", "keyword1")),
      timeFrom = 0)

    val (a, b) = (rep, rep)
    a.hashCode shouldEqual b.hashCode
    a shouldEqual b
=======
class RepresentationSpec extends Specification {

  "Representation" should {
    "* be consistently hashable" in {
      def rep = Representation(
        id = "",
        link = Some("xyz"),
        page = Page(MediaType.TEXT_HTML.toString, "".getBytes),
        header = "",
        doctext = "",
        othtext = "",
        keywords = "",
        vectors = Map.empty[String, Vec],
        autoGenKws = Some(Seq("keyword0", "keyword1")),
        timeFrom = 0)
      val (a, b) = (rep, rep)
      a.hashCode mustEqual b.hashCode
      a mustEqual b
    }
  }

  trait system extends Scope {
    // two vectors and a scalar walk into a bar....
    val v0: Vec = Seq(1, 2, 3)
    val v1: Vec = Seq(4, 5, 6)
    val s: Double = 2.0
>>>>>>> 110b98ba
  }

    "Vectors" should "* be additive" in {
      val r: Vec = v0 + v1
      (r, v0, v1).zipped[Double, Vec, Double, Vec, Double, Vec].foreach {
        case (ri, v0i, v1i) => ri shouldEqual v0i + v1i
      }
    }

    it should "* be subtractive" in  {
      val r: Vec = v0 - v1
      (r, v0, v1).zipped[Double, Vec, Double, Vec, Double, Vec].foreach {
        case (ri, v0i, v1i) => ri shouldEqual v0i - v1i
      }
    }

    it should "* be divisable by scalars" in {
      val r: Vec = v0 / s
      (r, v0).zipped[Double, Vec, Double, Vec].foreach { case (ri, v0i) => ri shouldEqual v0i / s }
    }

    it should "* be multiplicable by scalars" in {
      val r: Vec = v0 * s
      (r, v0).zipped[Double, Vec, Double, Vec].foreach { case (ri, v0i) => ri shouldEqual v0i * s }
    }

    it should "* be average-able" in {
      v0.mean shouldEqual v0(1)
    }

    it should "* be stdev-able" in {
      v0.stdev shouldEqual math.sqrt((math.pow(1 - 2, 2) + math.pow(3 - 2, 2)) / (3 - 1))
    }

    it should "* be skew-able" in {
      val randGen = new Random(0)
      val v: Vec = (0 until 1000).map(_ => randGen.nextGaussian)
      v.skew shouldEqual  -0.0361 +- 1e-3 // normal distribution should be 0.0
      v0.skew shouldEqual 0.0
    }

    it should "* be kurt-able" in {
      val randGen = new Random(0)
      val v: Vec = (0 until 1000).map(_ => randGen.nextGaussian)
      v.kurt shouldEqual 2.95 +- 2.96 // normal distribution should be 3.0
      v0.kurt shouldEqual 0.666667 +- 1e-5
    }

    it should "* be covar-able" in {
      v0.covar(v1) shouldEqual ((1 - 2) * (4 - 5) + (3 - 2) * (6 - 5)).toDouble / 3 +- 1e-15
    }

    it should "* be dot-product-able" in {
      val r: Double = v0 dot v1
      r shouldEqual (v0.head * v1.head + v0(1) * v1(1) + v0(2) * v1(2))
    }

    it should "* be L2-norm-able" in {
      v0.l2Norm shouldEqual math.sqrt(math.pow(v0.head, 2) + math.pow(v0(1), 2) + math.pow(v0(2), 2))
    }

    it should "* be cosine-similarity-able" in {
      val r: Double = v0 cosine v1
      r shouldEqual 0.9746 +- 1e-4
    }

    it should "* be PEMDAS-able (i.e. support proper mathematical order of operations)" in {
      var r: Vec = v0 + v1 / s // division must happen first
      (r, v0, v1).zipped[Double, Vec, Double, Vec, Double, Vec].foreach {
        case (ri, v0i, v1i) => ri shouldEqual v0i + (v1i / s)
      }
      r = v0 / s * s // scalar multiplication must happen second
      (r, v0).zipped[Double, Vec, Double, Vec].foreach { case (ri, v0i) => ri shouldEqual (v0i / s) * s }
    }

  // this is the reason that `DblWithPow` is commented out in Representation.scala
  /*"DblWithPow" should {
    "* be PEMDAS-able (but it's not!)" in {
      val r: Double = 2.0 * 3.0**4.0
      r mustEqual 2.0 * math.pow(3.0, 4.0) // 1296.0 != 162.0
    }
  }*/
}<|MERGE_RESOLUTION|>--- conflicted
+++ resolved
@@ -1,20 +1,13 @@
 package com.hamstoo.models
 
 import com.hamstoo.models.Representation._
-<<<<<<< HEAD
 import com.hamstoo.utils.FlatSpecWithMatchers
-=======
-import com.hamstoo.utils.MediaType
-import org.specs2.mutable.Specification
-import org.specs2.specification.Scope
->>>>>>> 110b98ba
 
 import scala.util.Random
 
 /**
   * Representation model tests.
   */
-<<<<<<< HEAD
 class RepresentationSpec extends FlatSpecWithMatchers {
 
   // two vectors and a scalar walk into a bar....
@@ -26,7 +19,7 @@
     def rep = Representation(
       id = "",
       link = Some("xyz"),
-      page = "",
+      page = Page(MediaType.TEXT_HTML.toString, "".getBytes),
       header = "",
       doctext = "",
       othtext = "",
@@ -38,34 +31,6 @@
     val (a, b) = (rep, rep)
     a.hashCode shouldEqual b.hashCode
     a shouldEqual b
-=======
-class RepresentationSpec extends Specification {
-
-  "Representation" should {
-    "* be consistently hashable" in {
-      def rep = Representation(
-        id = "",
-        link = Some("xyz"),
-        page = Page(MediaType.TEXT_HTML.toString, "".getBytes),
-        header = "",
-        doctext = "",
-        othtext = "",
-        keywords = "",
-        vectors = Map.empty[String, Vec],
-        autoGenKws = Some(Seq("keyword0", "keyword1")),
-        timeFrom = 0)
-      val (a, b) = (rep, rep)
-      a.hashCode mustEqual b.hashCode
-      a mustEqual b
-    }
-  }
-
-  trait system extends Scope {
-    // two vectors and a scalar walk into a bar....
-    val v0: Vec = Seq(1, 2, 3)
-    val v1: Vec = Seq(4, 5, 6)
-    val s: Double = 2.0
->>>>>>> 110b98ba
   }
 
     "Vectors" should "* be additive" in {
