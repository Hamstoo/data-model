package com.hamstoo.daos

import java.util.UUID

<<<<<<< HEAD
import com.hamstoo.models.{Mark, MarkData, MarkState, Page}
=======
import com.hamstoo.models.{Mark, MarkData, User, UserData}
>>>>>>> 65559d4b
import com.hamstoo.test.env.MongoEnvironment
import com.hamstoo.test.{FlatSpecWithMatchers, FutureHandler}
import com.hamstoo.utils._
import org.scalatest.OptionValues

/**
  * MongoMarksDao tests.
  */
class MongoMarksDaoTests
  extends FlatSpecWithMatchers
    with MongoEnvironment
    with FutureHandler
    with OptionValues {

  import com.hamstoo.utils.DataInfo._

  val uuid1: UUID = constructUserId()
  val uuid2: UUID = constructUserId()

  val tagSet = Some(Set("tag1, tag2"))
  val cmt = Some("Query")
<<<<<<< HEAD
  val pubRepr = Some("PublicRepr")
  val newMarkData = MarkData("a NEW subject1", Some("https://github.com"), tags = tagSet)

  val stateId = "stateId"

  val newPrivReprId = "someReprID"
  val newPrivExpRating = "NewERId"

  val newPubReprId = "newPubRerpId"
  val newPubReprExpRating = "newPubExpId"

  val ms = MarkState(stateId, "reprId", created = TIME_NOW)
  val states = Seq(ms)
  val updatedStates = Seq(ms.copy(reprId = newPrivReprId, expRating = Some(newPrivExpRating)))

  val url = "http://hamstoo.com/as"
  val page = Page("asdasd".toCharArray.map(_.toByte))

  val m1 = Mark(
    uuid1,
    "m1id",
    MarkData("a subject1", Some("http://hamstoo.com/as"), tags = tagSet, comment = cmt),
    privReprExpRating = states)

  val updateM1: Mark = m1.copy(privReprExpRating = updatedStates)

  val m2 = Mark(
    uuid1,
    "m2id",
    MarkData("a subject2", Some("http://hamstoo.com"), tags = tagSet),
    pubRepr = pubRepr)

  val m3 = Mark(uuid2, "m3id", MarkData("a subject3", Some("http://hamstoo.com")))
  val m4 = Mark(uuid2, "m3i4", MarkData("a subject4", None))
=======
  val repr = Some("repr")
  val newMarkData = MarkData("a NEW subject1", Some("https://github.com"))

  val m1 = Mark(uuid1, "m1id", MarkData("a subject", Some("http://hamstoo.com"), tags = tagSet, comment = cmt))
  val m2 = Mark(uuid2, "m2id", MarkData("a subject1", Some("http://hamstoo.com"), tags = tagSet), pubRepr = repr, userRepr = repr)
  val m3 = Mark(uuid2, "m3id", MarkData("a subject2", Some("http://hamstoo.com")))
  val m4 = Mark(uuid2, m3.id, MarkData("a subject2", Some("http://hamstoo.com")), timeThru = INF_TIME - 1)
>>>>>>> 65559d4b

  "MongoMarksDao" should "(UNIT) insert mark" in {
    marksDao.insert(m1).futureValue shouldEqual m1
  }

  it should "(UNIT) insert stream of mark" in {
    val markStream = m2 #:: m3 #:: m4 #:: Stream.empty[Mark]
    marksDao.insertStream(markStream).futureValue shouldEqual 3
  }

  it should "(UNIT) add page source" in {
    marksDao.addPageSource(m1.userId, m1.id, page, ensureNoPrivRepr = false).futureValue shouldEqual {}

    marksDao.retrieve(m1.userId, m1.id).futureValue.value.pages shouldEqual Seq(page)
  }

  it should "(UNIT) find marks with missing reprs, both current and not (update: no longer finding non-current)" in {
    val missReprs = marksDao.findMissingReprs(-1).futureValue.map(_.id)

    missReprs.size shouldEqual 3

    missReprs.contains(m1.id) shouldEqual true

    missReprs.contains(m3.id) shouldEqual true

    missReprs.contains(m4.id) shouldEqual true
  }

  it should "(UNIT) find marks with missing reprs, and be able to limit the quantity returned" in {
    marksDao.findMissingReprs(1).futureValue.map(_.id) shouldEqual Seq(m1.id)
  }

  it should "(UNIT) update private representation id" in {
    marksDao.updatePrivateReprId(m1.userId, m1.id, stateId, newPrivReprId, m1.timeFrom, Some(page)).futureValue shouldEqual {}

    val retrievedMark = marksDao.retrieve(m1.userId, m1.id).futureValue.value

    retrievedMark.privReprExpRating.exists(_.reprId == newPrivReprId) shouldEqual true

    retrievedMark.pages shouldEqual Nil
  }

  it should "(UNIT) find marks with missing expect rating" in {
    val marks = marksDao.findMissingExpectedRatings(-1).futureValue.map(_.id)

    marks.size shouldEqual 2

    marks.contains(m1.id)

    marks.contains(m2.id)
  }

  it should "(UNIT) update private expect rating" in {

    marksDao.updatePrivateERatingId(m1.userId, m1.id, stateId, newPrivExpRating, m1.timeFrom).futureValue shouldEqual {}

    val m = marksDao.retrieve(m1.userId, m1.id).futureValue.value

    m.privReprExpRating.exists(_.expRating.contains(newPrivExpRating)) shouldEqual true

  }

<<<<<<< HEAD
  it should "(UNIT) retrieve by uuid and id" in {
    marksDao.retrieve(uuid1, m1.id).futureValue.value shouldEqual updateM1
=======
  it should "(UNIT) retrieve" in {
    marksDao.retrieve(User(uuid1), m1.id).futureValue.value shouldEqual m1
>>>>>>> 65559d4b
  }

  it should "(UNIT) retrieve by uuid" in {
    marksDao.retrieve(uuid2).futureValue.map(_.id) shouldEqual Seq(m3.id, m4.id)
  }

<<<<<<< HEAD
  it should "(UNIT) retrieve all by id" in {
    val retrieved = marksDao.retrieveAllById(m3.id).futureValue.map(_.id)

    retrieved.size shouldEqual 1

    retrieved.contains(m3.id) shouldEqual true
=======
  it should "(UNIT) retrieve mark history" in {
    marksDao.insert(m4).futureValue shouldEqual m4
    marksDao.retrieveInsecureHist(m3.id).futureValue.map(_.mark) shouldEqual Seq(m3.mark, m4.mark)
>>>>>>> 65559d4b
  }

  it should "(UNIT) retrieve by uuid and url" in {
    marksDao.retrieveByUrl(url, uuid1).futureValue.value shouldEqual updateM1
  }

  it should "(UNIT) retrieve by uuid and tags" in {
    val tagged = marksDao.retrieveTagged(uuid1, tagSet.get).futureValue.map(_.id)

    tagged.size shouldEqual 2

    tagged.contains(m1.id) shouldEqual true

    tagged.contains(m2.id) shouldEqual true
  }

  it should "(UNIT) retrieve mark tags by uuid" in {
    marksDao.retrieveTags(uuid1).futureValue shouldEqual tagSet.get
  }

  it should "(UNIT) search marks by uuid, query and tags" in {
<<<<<<< HEAD
    marksDao.search(uuid1, cmt.get, tagSet.get).futureValue shouldEqual Seq(updateM1)
=======
    val md1Stub = MarkData(m1.mark.subj, m1.mark.url, tags = m1.mark.tags, comment = m1.mark.comment)
    val m1Stub = m1.copy(mark = md1Stub, aux = m1.aux.map(_.cleanRanges))
    marksDao.search(uuid1, cmt.get, tagSet.get).futureValue shouldEqual Seq(m1Stub)
>>>>>>> 65559d4b
  }

  it should "(UNIT) update marks by uuid, id, markData" in {
    marksDao.update(User(uuid1), m1.id, newMarkData).futureValue.mark shouldEqual newMarkData
  }

  it should "(UNIT) find duplicate of mark data, for user, by subject" in {
    marksDao.findDuplicateSubject(m4.userId, m4.mark.subj).futureValue should not equal None
  }

  it should "(UNIT) retrieve represented marks by uuid and tag set" in {
    val repred = marksDao.retrieveRepred(m1.userId, tagSet.get).futureValue.map(_.id)

    repred.size shouldEqual 2
    repred.contains(m1.id) shouldEqual true
    repred.contains(m2.id) shouldEqual true
  }

  it should "update public representation id" in {

    val timeFrom = marksDao.retrieve(m2.userId, m2.id).futureValue.value.timeFrom

    marksDao.updatePublicReprId(m2.userId, m2.id, timeFrom, newPubReprId).futureValue shouldEqual {}

    marksDao.retrieve(m2.userId, m2.id).futureValue.value.pubRepr.value shouldEqual newPubReprId
  }

  it should "update public representation expect rating" in {

    val timeFrom = marksDao.retrieve(m2.userId, m2.id).futureValue.value.timeFrom

    marksDao.updatePublicERatingId(m2.userId, m2.id, timeFrom, newPubReprExpRating).futureValue shouldEqual {}

    marksDao.retrieve(m2.userId, m2.id).futureValue.value.pubExpRating.value shouldEqual newPubReprExpRating
  }

  it should "(UNIT) delete mark by uuid, id" in {
    marksDao.delete(uuid1, m1.id :: Nil).futureValue shouldEqual 1

    marksDao.retrieve(m1.userId, m1.id).futureValue shouldEqual None
  }

  it should "(UNIT) check if mark was every previously deleted" in {
    marksDao.isDeleted(uuid1, m1.mark.url.get).futureValue shouldEqual true
  }
}<|MERGE_RESOLUTION|>--- conflicted
+++ resolved
@@ -2,11 +2,8 @@
 
 import java.util.UUID
 
-<<<<<<< HEAD
+import com.hamstoo.models.{Mark, MarkData, User, UserData}
 import com.hamstoo.models.{Mark, MarkData, MarkState, Page}
-=======
-import com.hamstoo.models.{Mark, MarkData, User, UserData}
->>>>>>> 65559d4b
 import com.hamstoo.test.env.MongoEnvironment
 import com.hamstoo.test.{FlatSpecWithMatchers, FutureHandler}
 import com.hamstoo.utils._
@@ -28,7 +25,6 @@
 
   val tagSet = Some(Set("tag1, tag2"))
   val cmt = Some("Query")
-<<<<<<< HEAD
   val pubRepr = Some("PublicRepr")
   val newMarkData = MarkData("a NEW subject1", Some("https://github.com"), tags = tagSet)
 
@@ -63,15 +59,6 @@
 
   val m3 = Mark(uuid2, "m3id", MarkData("a subject3", Some("http://hamstoo.com")))
   val m4 = Mark(uuid2, "m3i4", MarkData("a subject4", None))
-=======
-  val repr = Some("repr")
-  val newMarkData = MarkData("a NEW subject1", Some("https://github.com"))
-
-  val m1 = Mark(uuid1, "m1id", MarkData("a subject", Some("http://hamstoo.com"), tags = tagSet, comment = cmt))
-  val m2 = Mark(uuid2, "m2id", MarkData("a subject1", Some("http://hamstoo.com"), tags = tagSet), pubRepr = repr, userRepr = repr)
-  val m3 = Mark(uuid2, "m3id", MarkData("a subject2", Some("http://hamstoo.com")))
-  val m4 = Mark(uuid2, m3.id, MarkData("a subject2", Some("http://hamstoo.com")), timeThru = INF_TIME - 1)
->>>>>>> 65559d4b
 
   "MongoMarksDao" should "(UNIT) insert mark" in {
     marksDao.insert(m1).futureValue shouldEqual m1
@@ -134,31 +121,19 @@
 
   }
 
-<<<<<<< HEAD
   it should "(UNIT) retrieve by uuid and id" in {
     marksDao.retrieve(uuid1, m1.id).futureValue.value shouldEqual updateM1
-=======
   it should "(UNIT) retrieve" in {
     marksDao.retrieve(User(uuid1), m1.id).futureValue.value shouldEqual m1
->>>>>>> 65559d4b
   }
 
   it should "(UNIT) retrieve by uuid" in {
     marksDao.retrieve(uuid2).futureValue.map(_.id) shouldEqual Seq(m3.id, m4.id)
   }
 
-<<<<<<< HEAD
-  it should "(UNIT) retrieve all by id" in {
-    val retrieved = marksDao.retrieveAllById(m3.id).futureValue.map(_.id)
-
-    retrieved.size shouldEqual 1
-
-    retrieved.contains(m3.id) shouldEqual true
-=======
   it should "(UNIT) retrieve mark history" in {
     marksDao.insert(m4).futureValue shouldEqual m4
     marksDao.retrieveInsecureHist(m3.id).futureValue.map(_.mark) shouldEqual Seq(m3.mark, m4.mark)
->>>>>>> 65559d4b
   }
 
   it should "(UNIT) retrieve by uuid and url" in {
@@ -180,13 +155,7 @@
   }
 
   it should "(UNIT) search marks by uuid, query and tags" in {
-<<<<<<< HEAD
     marksDao.search(uuid1, cmt.get, tagSet.get).futureValue shouldEqual Seq(updateM1)
-=======
-    val md1Stub = MarkData(m1.mark.subj, m1.mark.url, tags = m1.mark.tags, comment = m1.mark.comment)
-    val m1Stub = m1.copy(mark = md1Stub, aux = m1.aux.map(_.cleanRanges))
-    marksDao.search(uuid1, cmt.get, tagSet.get).futureValue shouldEqual Seq(m1Stub)
->>>>>>> 65559d4b
   }
 
   it should "(UNIT) update marks by uuid, id, markData" in {
