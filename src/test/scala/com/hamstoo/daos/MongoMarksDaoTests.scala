--- conflicted
+++ resolved
@@ -82,7 +82,6 @@
   }
 
   // depend on index text query (FWC - wtf does this comment mean, and why is it relevant?)
-<<<<<<< HEAD
 //  it should "(UNIT) search fully populated marks by uuid, query and tags" in {
 //    val m1Stub = m1.copy(mark = MarkData(m1.mark.subj, m1.mark.url), aux = None)
 //    marksDao.search(uuid1, cmt.get, tagSet.get).futureValue shouldEqual Seq(m1Stub)
@@ -103,12 +102,6 @@
     searchRes.mark.subj shouldEqual ms1Stub.mark.subj
     searchRes.mark.url shouldEqual ms1Stub.mark.url
     searchRes.score shouldEqual ms1Stub.score
-=======
-  it should "(UNIT) search marks by uuid, query and tags" in {
-    val md1Stub = MarkData(m1.mark.subj, m1.mark.url, tags = m1.mark.tags, comment = m1.mark.comment)
-    val m1Stub = m1.copy(mark = md1Stub, aux = None)
-    marksDao.search(uuid1, cmt.get, tagSet.get).futureValue shouldEqual Seq(m1Stub)
->>>>>>> b9484048
   }
 
   it should "(UNIT) update marks by uuid, id, markData" in {
