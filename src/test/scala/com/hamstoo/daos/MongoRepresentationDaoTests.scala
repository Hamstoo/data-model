--- conflicted
+++ resolved
@@ -3,13 +3,9 @@
 import com.hamstoo.models.{MarkData, Page, Representation}
 import com.hamstoo.test.env.MongoEnvironment
 import com.hamstoo.test.{FlatSpecWithMatchers, FutureHandler}
-<<<<<<< HEAD
-import com.hamstoo.utils.{MediaType, TestHelper}
 import org.joda.time.DateTime
 import org.scalatest.OptionValues
-=======
 import com.hamstoo.utils.MediaType
->>>>>>> 97a34ad1
 
 import scala.concurrent.ExecutionContext.Implicits.global
 import scala.util.Random
@@ -20,15 +16,8 @@
 class MongoRepresentationDaoTests
   extends FlatSpecWithMatchers
     with MongoEnvironment
-<<<<<<< HEAD
     with FutureHandler
-    with OptionValues
-    with TestHelper {
-=======
-    with FutureHandler {
->>>>>>> 97a34ad1
-
-  import com.hamstoo.utils.DataInfo._
+    with OptionValues {
 
   /** Create new mark. */
   def randomMarkData: MarkData = {
@@ -40,7 +29,6 @@
     MarkData("a subject", Some(s"http://$domain.com"))
   }
 
-<<<<<<< HEAD
   val repr = Representation(
     link = None,
     page = None,
@@ -53,8 +41,6 @@
 
   val nRepr = repr.copy(link = Some("link"))
 
-=======
->>>>>>> 97a34ad1
   "MongoRepresentationDao" should "(UNIT) save representation" in {
 
     val url: Option[String] = randomMarkData.url
@@ -88,13 +74,8 @@
 
     id should not equal null
     id should not equal ""
-<<<<<<< HEAD
-
-=======
-    Thread.sleep(2500)
 
     // saves representation copy
->>>>>>> 97a34ad1
     val id2: String = reprsDao.save(reprCopy).futureValue /*.map(id => id)*/
     println(s"Updated representation 2 id $id2")
     id shouldEqual id2 // this is because they have the same ID
