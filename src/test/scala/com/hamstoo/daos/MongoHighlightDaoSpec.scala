--- conflicted
+++ resolved
@@ -8,37 +8,12 @@
 
 import scala.util.Random
 
-<<<<<<< HEAD
 class MongoHighlightDaoSpec extends TestHelper {
 
   lazy val highlightDao = new MongoHighlightDao(getDB)
 
-  "MongoHighlightDai" should "* return correctly sorted list of highlights" in {
+  "MongoHighlightDao" should "* return correctly sorted list of highlights" in {
     withEmbedMongoFixture() { _ =>
-=======
-/**
-  * Created by
-  * Author: fayaz.sanaulla@gmail.com
-  * Date: 2017-09-12
-  */
-class MongoHighlightDaoSpec extends Specification {
-  "MongoHighlightDai" should {
-    "* return correctly sorted list of highlights" in new system {
-      val usrId  = UUID.randomUUID()
-      val url ="http://hamstsdsdoo.comsssd"+Random.nextFloat()
-
-      val h1 = Highlight(usrId = usrId, url = url, pos = HLPos(Nil, 0), pageCoord = Some(PageCoord(0.5, 0.6)), preview = HLPreview("", "", ""))
-      val h2 = Highlight(usrId = usrId, url = url, pos = HLPos(Nil, 0), pageCoord = Some(PageCoord(0.7, 0.6)), preview = HLPreview("", "", ""))
-      val h3 = Highlight(usrId = usrId, url = url, pos = HLPos(Nil, 0), pageCoord = Some(PageCoord(0.9, 0.5)), preview = HLPreview("", "", ""))
-
-      Await.result(highlightDao.create(h1), timeout) mustEqual {}
-      Await.result(highlightDao.create(h2), timeout) mustEqual {}
-      Await.result(highlightDao.create(h3), timeout) mustEqual {}
-
-      Await.result(highlightDao.receiveSortedByPageCoord(h1.url, h1.usrId), timeout).map(_.pageCoord) mustEqual Seq(h2.pageCoord, h1.pageCoord, h3.pageCoord)
-    }
-  }
->>>>>>> 1331b38c
 
       val usrId = UUID.randomUUID()
       val url = "http://hamstsdsdoo.comsssd" + Random.nextFloat()
