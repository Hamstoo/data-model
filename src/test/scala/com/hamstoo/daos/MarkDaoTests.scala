--- conflicted
+++ resolved
@@ -85,9 +85,6 @@
     marksDao.retrieve(uuid2).futureValue.map(_.id) shouldEqual Seq(m3.id)
   }
 
-<<<<<<< HEAD
-  it should "(UNIT) retrieve by uuid and tags" in {
-=======
   it should "(UNIT) retrieve by userId and URL" in {
     marksDao.retrieveByUrl(url, uuid1).futureValue.get.id shouldEqual m1.id
   }
@@ -97,7 +94,6 @@
   }
 
   it should "(UNIT) retrieve by userId and tags" in {
->>>>>>> 05e101cb
     val tagged = marksDao.retrieveTagged(uuid1, tagSet.get).futureValue.map(_.id)
     tagged.size shouldEqual 2
     tagged.contains(m1.id) shouldEqual true
