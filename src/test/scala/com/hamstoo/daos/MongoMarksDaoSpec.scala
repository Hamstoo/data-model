package com.hamstoo.daos

import java.util.UUID

import com.hamstoo.models.{Mark, MarkData}
import com.hamstoo.specUtils
import org.specs2.mutable.Specification
import org.specs2.specification.Scope

import scala.concurrent.Await
import scala.concurrent.duration._


class MongoMarksDaoSpec extends Specification {

  "MongoMarksDao" should {

    "* findMissingReprs, both current and not" in new system {
<<<<<<< HEAD
      val m = Mark(UUID.randomUUID(), mark = MarkData("a subject", Some("http://hamstoo.com")))
      Await.result(marksDao.insert(m), timeout)
      Await.result(marksDao.update1(m.userId, m.id, m.mark.copy(subj = "a NEW subject")), timeout)
=======
      val m = Mark(UUID.randomUUID(), mark = MarkData("North Korea",
        Some("https://github.com/ziplokk1/incapsula-cracker/blob/master/README.md")))
        Await.result(marksDao.create(m), timeout)
        Await.result(marksDao.update(m.userId, m.id, m.mark.copy(subj = "a NEW subject")), timeout)
>>>>>>> db0d37ed
      val missingReprMarks: Seq[Mark] = Await.result(marksDao.findMissingReprs(1000000), timeout)
      missingReprMarks.count(_.userId == m.userId) mustEqual 2
    }
  }


  // https://github.com/etorreborre/specs2/blob/SPECS2-3.8.9/examples/src/test/scala/examples/UnitSpec.scala
  trait system extends Scope {
    val marksDao: MongoMarksDao = specUtils.marksDao
    val reprsDao: MongoRepresentationDao = specUtils.reprsDao
    val timeout: Duration = specUtils.timeout
  }
}<|MERGE_RESOLUTION|>--- conflicted
+++ resolved
@@ -16,16 +16,10 @@
   "MongoMarksDao" should {
 
     "* findMissingReprs, both current and not" in new system {
-<<<<<<< HEAD
-      val m = Mark(UUID.randomUUID(), mark = MarkData("a subject", Some("http://hamstoo.com")))
+      val m = Mark(UUID.randomUUID(), mark = MarkData("North Korea",
+        Some("https://github.com/ziplokk1/incapsula-cracker/blob/master/README.md")))
       Await.result(marksDao.insert(m), timeout)
       Await.result(marksDao.update1(m.userId, m.id, m.mark.copy(subj = "a NEW subject")), timeout)
-=======
-      val m = Mark(UUID.randomUUID(), mark = MarkData("North Korea",
-        Some("https://github.com/ziplokk1/incapsula-cracker/blob/master/README.md")))
-        Await.result(marksDao.create(m), timeout)
-        Await.result(marksDao.update(m.userId, m.id, m.mark.copy(subj = "a NEW subject")), timeout)
->>>>>>> db0d37ed
       val missingReprMarks: Seq[Mark] = Await.result(marksDao.findMissingReprs(1000000), timeout)
       missingReprMarks.count(_.userId == m.userId) mustEqual 2
     }
