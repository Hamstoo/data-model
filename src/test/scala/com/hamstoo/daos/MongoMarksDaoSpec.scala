package com.hamstoo.daos

import java.util.UUID

<<<<<<< HEAD
import com.hamstoo.models.{Mark, MarkData}
import com.hamstoo.utils.TestHelper
import de.flapdoodle.embed.mongo.distribution.Version

class MongoMarksDaoSpec extends TestHelper {
=======
import com.hamstoo.models.{Mark, MarkData, Representation}
import com.hamstoo.utils.generateDbId
import com.hamstoo.specUtils
import org.specs2.mutable.Specification
import org.specs2.specification.Scope

import scala.concurrent.Await
import scala.concurrent.duration._
import scala.concurrent.ExecutionContext.Implicits.global
>>>>>>> 8f4865d9

  lazy val marksDao = new MongoMarksDao(getDB)

  "MongoMarksDao" should "* findMissingReprs, both current and not" in {

    withEmbedMongoFixture(port = 27017, version = Version.V3_4_1) { _ =>

<<<<<<< HEAD
      val mark = Mark(UUID.randomUUID(), mark = MarkData("a subject", Some("http://hamstoo.com")))

      marksDao.create(mark).futureValue shouldEqual mark

      val newSubj = "a NEW subject"
=======
    "* findMissingReprs, both current and not" in new system {
      val m = Mark(UUID.randomUUID(), mark = MarkData("North Korea",
        Some("https://github.com/ziplokk1/incapsula-cracker/blob/master/README.md")))
      Await.result(marksDao.insert(m), timeout)
      Await.result(marksDao.update1(m.userId, m.id, m.mark.copy(subj = "a NEW subject")), timeout)
      val missingReprMarks: Seq[Mark] = Await.result(marksDao.findMissingReprs(1000000), timeout)
      missingReprMarks.count(_.userId == m.userId) mustEqual 2
    }

    "* obey its `bin-urlPrfx-1-pubRepr-1` index" in new system {
      val m = Mark(UUID.randomUUID(), mark = MarkData("crazy url subject", Some(specUtils.crazyUrl)))
      val reprId = generateDbId(Representation.ID_LENGTH)
      Await.result( for {
        _ <- marksDao.insert(m)
        _ <- marksDao.updatePublicReprId(m.id, m.timeFrom, reprId)
        mInserted <- marksDao.retrieve(m.userId, m.id)
        _ = mInserted.get.pubRepr.get mustEqual reprId
      } yield (), timeout)
    }
  }
>>>>>>> 8f4865d9

      marksDao.update(mark.userId, mark.id, mark.mark.copy(subj = "a NEW subject")).futureValue.mark.subj shouldEqual newSubj

      marksDao.findMissingReprs(1000000).futureValue.count(_.userId == mark.userId) shouldEqual 2
    }
  }
}<|MERGE_RESOLUTION|>--- conflicted
+++ resolved
@@ -2,23 +2,14 @@
 
 import java.util.UUID
 
-<<<<<<< HEAD
-import com.hamstoo.models.{Mark, MarkData}
-import com.hamstoo.utils.TestHelper
+import com.hamstoo.models.{Mark, MarkData, Representation}
+import com.hamstoo.specUtils
+import com.hamstoo.utils.{TestHelper, generateDbId}
 import de.flapdoodle.embed.mongo.distribution.Version
 
+import scala.concurrent.Await
+
 class MongoMarksDaoSpec extends TestHelper {
-=======
-import com.hamstoo.models.{Mark, MarkData, Representation}
-import com.hamstoo.utils.generateDbId
-import com.hamstoo.specUtils
-import org.specs2.mutable.Specification
-import org.specs2.specification.Scope
-
-import scala.concurrent.Await
-import scala.concurrent.duration._
-import scala.concurrent.ExecutionContext.Implicits.global
->>>>>>> 8f4865d9
 
   lazy val marksDao = new MongoMarksDao(getDB)
 
@@ -26,38 +17,26 @@
 
     withEmbedMongoFixture(port = 27017, version = Version.V3_4_1) { _ =>
 
-<<<<<<< HEAD
       val mark = Mark(UUID.randomUUID(), mark = MarkData("a subject", Some("http://hamstoo.com")))
 
-      marksDao.create(mark).futureValue shouldEqual mark
+      marksDao.insert(mark).futureValue shouldEqual mark
 
       val newSubj = "a NEW subject"
-=======
-    "* findMissingReprs, both current and not" in new system {
-      val m = Mark(UUID.randomUUID(), mark = MarkData("North Korea",
-        Some("https://github.com/ziplokk1/incapsula-cracker/blob/master/README.md")))
-      Await.result(marksDao.insert(m), timeout)
-      Await.result(marksDao.update1(m.userId, m.id, m.mark.copy(subj = "a NEW subject")), timeout)
-      val missingReprMarks: Seq[Mark] = Await.result(marksDao.findMissingReprs(1000000), timeout)
-      missingReprMarks.count(_.userId == m.userId) mustEqual 2
-    }
-
-    "* obey its `bin-urlPrfx-1-pubRepr-1` index" in new system {
-      val m = Mark(UUID.randomUUID(), mark = MarkData("crazy url subject", Some(specUtils.crazyUrl)))
-      val reprId = generateDbId(Representation.ID_LENGTH)
-      Await.result( for {
-        _ <- marksDao.insert(m)
-        _ <- marksDao.updatePublicReprId(m.id, m.timeFrom, reprId)
-        mInserted <- marksDao.retrieve(m.userId, m.id)
-        _ = mInserted.get.pubRepr.get mustEqual reprId
-      } yield (), timeout)
-    }
-  }
->>>>>>> 8f4865d9
 
       marksDao.update(mark.userId, mark.id, mark.mark.copy(subj = "a NEW subject")).futureValue.mark.subj shouldEqual newSubj
 
       marksDao.findMissingReprs(1000000).futureValue.count(_.userId == mark.userId) shouldEqual 2
     }
   }
+
+  it should "* obey its `bin-urlPrfx-1-pubRepr-1` index" in new system {
+    val m = Mark(UUID.randomUUID(), mark = MarkData("crazy url subject", Some(specUtils.crazyUrl)))
+    val reprId = generateDbId(Representation.ID_LENGTH)
+    Await.result( for {
+      _ <- marksDao.insert(m)
+      _ <- marksDao.updatePublicReprId(m.id, m.timeFrom, reprId)
+      mInserted <- marksDao.retrieve(m.userId, m.id)
+      _ = mInserted.get.pubRepr.get shouldEqual reprId
+    } yield (), timeout)
+  }
 }