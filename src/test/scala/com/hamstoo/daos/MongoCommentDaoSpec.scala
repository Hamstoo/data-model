package com.hamstoo.daos

import java.util.UUID

<<<<<<< HEAD
import com.github.simplyscala.MongoEmbedDatabase
import com.hamstoo.models.Comment
import com.hamstoo.models.Comment.CommentPos
import com.hamstoo.utils.TestHelper
import de.flapdoodle.embed.mongo.distribution.Version.V3_4_1
import org.joda.time.DateTime
import org.scalatest.concurrent.ScalaFutures
import org.scalatest.time.{Second, Seconds, Span}
import org.scalatest.{FlatSpec, Matchers, OptionValues}
=======
import com.hamstoo.models.{Comment, PageCoord}
import com.hamstoo.specUtils
import org.specs2.mutable.Specification
import org.specs2.specification.Scope
>>>>>>> 18749482

import scala.concurrent.ExecutionContext.Implicits.global
import scala.util.Random


class MongoCommentDaoSpec
  extends FlatSpec
    with Matchers
    with ScalaFutures
    with OptionValues
    with MongoEmbedDatabase
    with TestHelper {

  implicit val pc = PatienceConfig(Span(20, Seconds), Span(1, Second))

<<<<<<< HEAD
  val time = DateTime.now.getMillis

  "MongoCommentsDao" should
    "test create comment" in {
    withEmbedMongoFixture(port = 27017, V3_4_1) { _ =>

      val commentsDao = new MongoCommentDao(getDB)

      val usrId = UUID.randomUUID()

      val url = "http://hamstsdsdoo.comsssd" + Random.nextFloat()

      val oldPos = Comment.CommentPos("sdassd", "sdassd", 0, 0)
      val newPos = Comment.CommentPos("test", "test", 0.34, 0.2)
      val updatedPos = Comment.CommentPos("sdassd", "sdassd", 0.5, 0.8)

      val oldComment = Comment(usrId, url = url, pos = oldPos)
=======
    "* test create comment" in new system {
      val usrId  = UUID.randomUUID()
      val url ="http://hamstsdsdoo.comsssd"+Random.nextFloat()
      val c = Comment(usrId, url = url, pos = Comment.CommentPos("sdassd","sdassd",0,0))
      Await.result(commentsDao.create(c), timeout) mustEqual {}
      Await.result(commentsDao.update(c.usrId, c.id,c.pos), timeout).timeFrom mustNotEqual c.timeFrom
      val missingReprMarks: Seq[Comment] = Await.result(commentsDao.receive(url,usrId), timeout)
      missingReprMarks.count(_.usrId == c.usrId) mustEqual 1
    }

    "* return correctly sorted list of comments" in new system {
      val usrId  = UUID.randomUUID()
      val url ="http://hamstsdsdoo.comsssd"+Random.nextFloat()

      val c1 = Comment(usrId, url = url, pos = Comment.CommentPos("sdassd","sdassd",0,0), pageCoord = PageCoord(0.5, 0.5))
      val c2 = Comment(usrId, url = url, pos = Comment.CommentPos("sdassd","sdassd",0,0), pageCoord = PageCoord(0.6, 0.5))
      val c3 = Comment(usrId, url = url, pos = Comment.CommentPos("sdassd","sdassd",0,0), pageCoord = PageCoord(0.4, 0.8))

      Await.result(commentsDao.create(c1), timeout) mustEqual {}
      Await.result(commentsDao.create(c2), timeout) mustEqual {}
      Await.result(commentsDao.create(c3), timeout) mustEqual {}

      Await.result(commentsDao.receiveSortedByPageCoord(c1.url, c1.usrId), timeout).map(_.pageCoord) mustEqual Seq(c3.pageCoord, c2.pageCoord, c1.pageCoord)
    }
  }
>>>>>>> 18749482

      val newComment = Comment(usrId, url = url, pos = newPos)

      commentsDao.create(oldComment).futureValue shouldEqual {}

      commentsDao.receiveAll().futureValue shouldEqual Seq(oldComment)

//      commentsDao.receive(oldComment.usrId, oldComment.id).futureValue.value shouldEqual oldComment

      commentsDao.update(oldComment.usrId, oldComment.id, pos = updatedPos).futureValue.pos shouldEqual updatedPos

      commentsDao.create(newComment).futureValue shouldEqual {}

      commentsDao.receive(url, usrId).futureValue.map(_.pos) shouldEqual Seq(CommentPos("test", "test", 0.34, 0.2), CommentPos("sdassd", "sdassd", 0.5, 0.8))

      commentsDao.delete(oldComment.usrId, oldComment.id).futureValue shouldEqual {}
    }
  }
}<|MERGE_RESOLUTION|>--- conflicted
+++ resolved
@@ -2,56 +2,20 @@
 
 import java.util.UUID
 
-<<<<<<< HEAD
-import com.github.simplyscala.MongoEmbedDatabase
-import com.hamstoo.models.Comment
-import com.hamstoo.models.Comment.CommentPos
-import com.hamstoo.utils.TestHelper
-import de.flapdoodle.embed.mongo.distribution.Version.V3_4_1
-import org.joda.time.DateTime
-import org.scalatest.concurrent.ScalaFutures
-import org.scalatest.time.{Second, Seconds, Span}
-import org.scalatest.{FlatSpec, Matchers, OptionValues}
-=======
 import com.hamstoo.models.{Comment, PageCoord}
 import com.hamstoo.specUtils
 import org.specs2.mutable.Specification
 import org.specs2.specification.Scope
->>>>>>> 18749482
 
-import scala.concurrent.ExecutionContext.Implicits.global
+import scala.concurrent.Await
+import scala.concurrent.duration._
 import scala.util.Random
 
 
-class MongoCommentDaoSpec
-  extends FlatSpec
-    with Matchers
-    with ScalaFutures
-    with OptionValues
-    with MongoEmbedDatabase
-    with TestHelper {
+class MongoCommentDaoSpec extends Specification {
 
-  implicit val pc = PatienceConfig(Span(20, Seconds), Span(1, Second))
+  "MongoCommentsDao" should {
 
-<<<<<<< HEAD
-  val time = DateTime.now.getMillis
-
-  "MongoCommentsDao" should
-    "test create comment" in {
-    withEmbedMongoFixture(port = 27017, V3_4_1) { _ =>
-
-      val commentsDao = new MongoCommentDao(getDB)
-
-      val usrId = UUID.randomUUID()
-
-      val url = "http://hamstsdsdoo.comsssd" + Random.nextFloat()
-
-      val oldPos = Comment.CommentPos("sdassd", "sdassd", 0, 0)
-      val newPos = Comment.CommentPos("test", "test", 0.34, 0.2)
-      val updatedPos = Comment.CommentPos("sdassd", "sdassd", 0.5, 0.8)
-
-      val oldComment = Comment(usrId, url = url, pos = oldPos)
-=======
     "* test create comment" in new system {
       val usrId  = UUID.randomUUID()
       val url ="http://hamstsdsdoo.comsssd"+Random.nextFloat()
@@ -77,23 +41,13 @@
       Await.result(commentsDao.receiveSortedByPageCoord(c1.url, c1.usrId), timeout).map(_.pageCoord) mustEqual Seq(c3.pageCoord, c2.pageCoord, c1.pageCoord)
     }
   }
->>>>>>> 18749482
 
-      val newComment = Comment(usrId, url = url, pos = newPos)
 
-      commentsDao.create(oldComment).futureValue shouldEqual {}
-
-      commentsDao.receiveAll().futureValue shouldEqual Seq(oldComment)
-
-//      commentsDao.receive(oldComment.usrId, oldComment.id).futureValue.value shouldEqual oldComment
-
-      commentsDao.update(oldComment.usrId, oldComment.id, pos = updatedPos).futureValue.pos shouldEqual updatedPos
-
-      commentsDao.create(newComment).futureValue shouldEqual {}
-
-      commentsDao.receive(url, usrId).futureValue.map(_.pos) shouldEqual Seq(CommentPos("test", "test", 0.34, 0.2), CommentPos("sdassd", "sdassd", 0.5, 0.8))
-
-      commentsDao.delete(oldComment.usrId, oldComment.id).futureValue shouldEqual {}
-    }
+  // https://github.com/etorreborre/specs2/blob/SPECS2-3.8.9/examples/src/test/scala/examples/UnitSpec.scala
+  trait system extends Scope {
+    val marksDao: MongoMarksDao = specUtils.marksDao
+    val reprsDao: MongoRepresentationDao = specUtils.reprsDao
+    val commentsDao: MongoCommentDao = specUtils.commentDao
+    val timeout: Duration = specUtils.timeout
   }
 }