package com.hamstoo.daos

<<<<<<< HEAD
import com.hamstoo.models.{MarkData, Representation}
import com.hamstoo.utils.TestHelper
=======
import com.hamstoo.models.{Mark, MarkData, Page, Representation}
import com.hamstoo.specUtils
import com.hamstoo.utils.MediaType
import org.specs2.mutable.Specification
import org.specs2.specification.Scope
>>>>>>> 1331b38c

import scala.concurrent.ExecutionContext.Implicits.global
import scala.util.Random

/**
  * MongoRepresentationDao tests.
  */
class MongoRepresentationDaoSpec extends TestHelper {

  lazy val reprsDao = new MongoRepresentationDao(getDB)

  /** Create new mark. */
  def randomMarkData: MarkData = {
    val alpha = "abcdefghijklmnopqrstuvwxyzABCDEFGHIJKLMNOPQRSTUVWXYZ0123456789"
    val size = alpha.size

    def randStr(n:Int) = (1 to n).map(x => alpha.charAt(Random.nextInt.abs % size)).mkString
    val domain = randStr(10)
    MarkData("a subject", Some(s"http://$domain.com"))
  }

  /*"MongoRepresentaionDao" should {
    "* create mark to update rep id and retrieve rep id" in new system {

    val markData = randomMarkData

      val mark = Mark(
        UUID.fromString(uuid),
        mark = markData,
        repIds = Some(BSONObjectID.generate.stringify :: Nil))

      //Create mark in DB
      Try {
        Await.result(
          marksDao.create(mark),
          Duration(testDuration, MILLISECONDS))
      } map println
      //  Results.Accepted mustEqual (resultCreateMark)
      Thread.sleep(testDuration)

      //Retrive marks
      val marks = Await.result(
        marksDao.receive(UUID.fromString(uuid)),
        Duration(testDuration, MILLISECONDS))
      marks.foreach(mark => mark.repIds.foreach(println))
      val markIdToUpdate = marks.last.id
      println("Last mark id to update " + markIdToUpdate)

      val id = marks.head.repIds.get.last
      println("Last repr id to update " + id)

      val createdRepresentation = Await.result(
        reprsDao.retrieveById(id),
        Duration(testDuration, MILLISECONDS))

      val newReprId = BSONObjectID.generate.stringify
      println("newReprId to be recorded " + newReprId)
      //Update Mark
      val resultUpdateReprIdOfMark = Await.result(
        marksDao
          .updateMarkReprId(Set(mark.id), newReprId)
          .map(_ => Results.Accepted),
        Duration(testDuration, MILLISECONDS))
      println(resultUpdateReprIdOfMark)
      //   Results.Accepted mustEqual(resultUpdateReprIdOfMark)

      //Retrieve update mark
      val repIds: Seq[String] =
        Await.result(
          marksDao.receive(UUID.fromString(uuid), mark.id),
          Duration(testDuration, MILLISECONDS))
          .get
          .repIds
          .get
      repIds.foreach(x => println("ID new " + x))
      val getUodatedReprIdOfMark = repIds.last
      repIds.contains(newReprId) mustEqual true
      newReprId mustEqual getUodatedReprIdOfMark

      /* val updatedRepresentation = Await.result(reprsDao.retrieveById(getUodatedReprIdOfMark),
        Duration(testDuration, MILLISECONDS))
      updatedRepresentation.get.timeThru should be > createdRepresentation.get.timeThru*/

    }
  }

  // create new mark
  "MongoMarksDao" should {
    "* return mark if mark aleady exists and return Future[Option][None]" +
      "if mark is created on a Mark creation moment" in new system {

      val markData = randomMarkData
      val mark = Mark(
        UUID.fromString(uuid),
        mark = markData,
        repIds = Some(BSONObjectID.generate.stringify :: Nil))

      //Create mark in DB
     def createMark =  marksDao.create(mark)

    val firstlyCreatedMark =   Await.result(createMark, Duration(testDuration, MILLISECONDS))
    val secondlyCreatedMark = Await.result(createMark, Duration(testDuration, MILLISECONDS))

      /**Test success conditions*/

      /**Test condition 1 */
      firstlyCreatedMark shouldNotEqual secondlyCreatedMark

      /**Test condition 2 */
      firstlyCreatedMark.isDefined shouldEqual  false

      /**Test condition 3 */
      secondlyCreatedMark.isDefined shouldEqual  true

      /**Test condition 4 */
      secondlyCreatedMark.get.mark.url shouldEqual markData.url

    }
  }*/

  "MongoRepresentaionDao" should "* save representation" in {

    withEmbedMongoFixture() { _ =>

      //Await.result(getDB.value.get.get.collection[BSONCollection]("representations").drop(true), Duration(testDuration, MILLISECONDS))
      //Await.result(getDB.value.get.get.collection[BSONCollection]("representations").create(false), Duration(testDuration, MILLISECONDS))

      val url: Option[String] = randomMarkData.url
      //val url = "http://nymag.com/daily/intelligencer/2017/04/andrew-sullivan-why-the-reactionary-right-must-be-taken-seriously.html"
      //val url = "https://developer.chrome.com/extensions/getstarted"
      val vec: Representation.Vec = Seq(2304932.039423, 39402.3043)
      val vec2: Representation.Vec = Seq(2304932.039423, 39402.3043, 2304932.039423, 39402.3043, 2304932.039423, 39402.3043)
<<<<<<< HEAD

      val reprOrig = Representation(link = url,
        page = "sdf",
        header = "Monday",
        doctext = "sdf",
        othtext = "sdf",
        keywords = "nothing",
        vectors = Map {
          "something" -> vec
        },
        autoGenKws = None)
      println(s"REPR ID ${reprOrig.id}, versions ${reprOrig.versions}")

      val reprCopy = reprOrig.copy(
        page = "sывфывdf",
        header = "something",
        doctext = "sasdasdf",
        othtext = "ssadasddf",
        keywords = "something",
        vectors = Map {
          "month" -> vec2
        })
=======
      var reprOrig = Representation(link = url,
                                    page = Page(MediaType.TEXT_HTML.toString, "sdf".getBytes),
                                    header = "Monday",
                                    doctext = "sdf",
                                    othtext = "sdf",
                                    keywords = "nothing",
                                    vectors = Map{"something" -> vec},
                                    autoGenKws = None)
      println(s"REPR ID ${reprOrig.id}, versions ${reprOrig.versions}")

      var reprCopy = Representation(id = reprOrig.id, // setting the ID to the existing ID is now required ...
                                    link = url,       // ... it's no longer (as of 2017-9-12) inferred from the URL
                                    page = Page(MediaType.TEXT_HTML.toString, "sывфывdf".getBytes),
                                    header = "something",
                                    doctext = "sasdasdf",
                                    othtext = "ssadasddf",
                                    keywords = "something",
                                    vectors = Map{"month" -> vec2},
                                    autoGenKws = None)
>>>>>>> 1331b38c

      println(s"Creating 2 representations with ids ${reprOrig.id} and ${reprCopy.id}")
      val id: String = reprsDao.save(reprOrig).futureValue /*.map(id => id)*/
      println(s"Created representation id $id")

      id should not equal null
      id should not equal ""
      Thread.sleep(2500)
      val id2: String = reprsDao.save(reprCopy).futureValue /*.map(id => id)*/
      println(s"Updated representation 2 id $id2")
      id shouldEqual id2 // this is because they have the same ID

      //val repr1 = Await.result(reprsDao retrieveById id map (repr => repr), Duration(1000, MILLISECONDS))
      //val repr2 = Await.result(reprsDao retrieveById id2 map (repr => repr), Duration(1000, MILLISECONDS))

      // use `retrieveAllById` to get both previous and updated reprs from the db
      val reprs: Seq[Representation] = reprsDao.retrieveAllById(id2).futureValue
      println(s"Print SIZE ${reprs.size}")
      reprs.foreach(r => println(s"Print Seq ${r.timeThru}"))

      reprs.size shouldEqual 2
      reprs.head.timeThru should be < Long.MaxValue
      reprs.head.timeFrom should not equal  reprs.tail.head.timeFrom
      reprs.head.timeThru should be < reprs.tail.head.timeThru
    }
  }
}<|MERGE_RESOLUTION|>--- conflicted
+++ resolved
@@ -1,15 +1,7 @@
 package com.hamstoo.daos
 
-<<<<<<< HEAD
 import com.hamstoo.models.{MarkData, Representation}
 import com.hamstoo.utils.TestHelper
-=======
-import com.hamstoo.models.{Mark, MarkData, Page, Representation}
-import com.hamstoo.specUtils
-import com.hamstoo.utils.MediaType
-import org.specs2.mutable.Specification
-import org.specs2.specification.Scope
->>>>>>> 1331b38c
 
 import scala.concurrent.ExecutionContext.Implicits.global
 import scala.util.Random
@@ -142,50 +134,24 @@
       //val url = "https://developer.chrome.com/extensions/getstarted"
       val vec: Representation.Vec = Seq(2304932.039423, 39402.3043)
       val vec2: Representation.Vec = Seq(2304932.039423, 39402.3043, 2304932.039423, 39402.3043, 2304932.039423, 39402.3043)
-<<<<<<< HEAD
 
       val reprOrig = Representation(link = url,
-        page = "sdf",
+        page = Page(MediaType.TEXT_HTML.toString, "sdf".getBytes),
         header = "Monday",
         doctext = "sdf",
         othtext = "sdf",
         keywords = "nothing",
-        vectors = Map {
-          "something" -> vec
-        },
+        vectors = Map {"something" -> vec},
         autoGenKws = None)
       println(s"REPR ID ${reprOrig.id}, versions ${reprOrig.versions}")
 
       val reprCopy = reprOrig.copy(
-        page = "sывфывdf",
+        page = Page(MediaType.TEXT_HTML.toString, "sывфывdf".getBytes),
         header = "something",
         doctext = "sasdasdf",
         othtext = "ssadasddf",
         keywords = "something",
-        vectors = Map {
-          "month" -> vec2
-        })
-=======
-      var reprOrig = Representation(link = url,
-                                    page = Page(MediaType.TEXT_HTML.toString, "sdf".getBytes),
-                                    header = "Monday",
-                                    doctext = "sdf",
-                                    othtext = "sdf",
-                                    keywords = "nothing",
-                                    vectors = Map{"something" -> vec},
-                                    autoGenKws = None)
-      println(s"REPR ID ${reprOrig.id}, versions ${reprOrig.versions}")
-
-      var reprCopy = Representation(id = reprOrig.id, // setting the ID to the existing ID is now required ...
-                                    link = url,       // ... it's no longer (as of 2017-9-12) inferred from the URL
-                                    page = Page(MediaType.TEXT_HTML.toString, "sывфывdf".getBytes),
-                                    header = "something",
-                                    doctext = "sasdasdf",
-                                    othtext = "ssadasddf",
-                                    keywords = "something",
-                                    vectors = Map{"month" -> vec2},
-                                    autoGenKws = None)
->>>>>>> 1331b38c
+        vectors = Map {"month" -> vec2})
 
       println(s"Creating 2 representations with ids ${reprOrig.id} and ${reprCopy.id}")
       val id: String = reprsDao.save(reprOrig).futureValue /*.map(id => id)*/
