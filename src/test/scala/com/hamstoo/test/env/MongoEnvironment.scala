/*
 * Copyright (C) 2017-2018 Hamstoo Corp. <https://www.hamstoo.com>
 */
package com.hamstoo.test.env

import com.github.simplyscala.{MongoEmbedDatabase, MongodProps}
import com.hamstoo.daos._
import com.hamstoo.daos.auth.{OAuth1InfoDao, OAuth2InfoDao, PasswordInfoDao}
import com.hamstoo.services.HighlightsIntersectionService
import com.hamstoo.utils.getDbConnection
import de.flapdoodle.embed.mongo.distribution.Version
import org.scalatest.{BeforeAndAfterAll, Suite}
import reactivemongo.api.collections.bson.BSONCollection
import reactivemongo.api.{DefaultDB, MongoConnection}

import scala.concurrent.ExecutionContext.Implicits.global
import scala.concurrent.Future

/**
  * Trait that provide test environment with in-memory mongodb instance for test purpose.
  * MongoDB instance will start before all tests on default port: 12345
  * and default version: mongodb:3.4.1.
  * Will clean up resources after all test was executed
  */
trait MongoEnvironment extends MongoEmbedDatabase with BeforeAndAfterAll {

  self: Suite =>

<<<<<<< HEAD
  // default mongo port, override if needed
  def mongoPort: Int = 12345
=======
  import com.hamstoo.utils.DataInfo
>>>>>>> fc34f049

  // default mongo version, override if needed
  def mongoVersion: Version = Version.V3_5_1

  // mongodb uri and database name
  def dbUri = s"mongodb://localhost:$mongoPort/hamstoo"

  // fongo (fake mongo) instance
<<<<<<< HEAD
  lazy val fongo: MongodProps = mongoStart(mongoPort, mongoVersion)
=======
  final lazy val fongo: MongodProps = mongoStart(DataInfo.mongoPort, mongoVersion)
>>>>>>> fc34f049

  override def beforeAll(): Unit = {
    println(s"Starting MongoDB:$mongoVersion instance on port: ${DataInfo.mongoPort}")
    fongo // start fake mongodb
    Thread.sleep(1000) // delay to successful start
    dbConn = Some(getDbConnection(DataInfo.config.getString("mongodb.uri")))
  }

  override def afterAll(): Unit = shutdownMongo()

  def shutdownMongo(): Unit = {
    println("Stopping MongoDB instance")
    mongoStop(fongo) // stop fake mongodb
    Thread.sleep(1000) // delay to successful stop
    dbConn = None
  }

  // this should only happen once (per mongodb instance) but since we start a new instance every time
  // MongoEnvironment is extended (by nature of MongoEnvironment being a trait and not an object) it gets
  // called multiple times during testing
  var dbConn: Option[(MongoConnection, String)] = None // made this a var to prevent usage of it before `beforeAll` is called

  // this (lightweight) function is called every time a DAO method is invoked
  lazy implicit val db: () => Future[DefaultDB] = () => {
    if (dbConn.isEmpty)
      throw new Exception("dbConn cannot be used before beforeAll is called")
    dbConn.get._1.database(dbConn.get._2)
  }

  // for defining custom query, only for tests purpose
  def coll(name: String): Future[BSONCollection] = db().map(_ collection name)

<<<<<<< HEAD

  lazy val statsDao = new MongoUserStatsDao(db)
  lazy implicit val userDao = new MongoUserDao(db)
  lazy implicit val urlDuplicatesDao = new MongoUrlDuplicatesDao(db)
  lazy implicit val marksDao = new MongoMarksDao(db)
  lazy implicit val pagesDao = new MongoPagesDao(db)
  lazy val notesDao = new MongoInlineNoteDao(db)
  lazy val hlightsDao = new MongoHighlightDao(db)
  lazy val reprsDao = new MongoRepresentationDao(db)
  lazy val eratingsDao = new MongoExpectedRatingDao(db)
  lazy val vectorsDao = new MongoVectorsDao(db)
  lazy val auth1Dao = new MongoOAuth1InfoDao(db)
  lazy val auth2Dao = new MongoOAuth2InfoDao(db)
  lazy val passDao = new MongoPasswordInfoDao(db)
  lazy val searchDao = new MongoSearchStatsDao(db)
  lazy val tokenDao = new MongoUserTokenDao(db)
  lazy val hlIntersectionSvc = new HighlightsIntersectionService(hlightsDao)
  lazy val userSuggDao = new UserSuggestionDao(db)
=======
  // could instead use an injector here, but implementing that would involve work, and this code would look the same
  lazy val statsDao = new UserStatDao
  lazy implicit val userDao = new UserDao
  lazy implicit val urlDuplicatesDao = new UrlDuplicateDao
  lazy implicit val marksDao = new MarkDao
  lazy implicit val pagesDao = new PageDao
  lazy implicit val hlightsDao = new HighlightDao
  lazy val notesDao = new InlineNoteDao
  lazy val reprsDao = new RepresentationDao
  lazy val eratingsDao = new ExpectedRatingDao
  lazy val vectorsDao = new WordVectorDao
  lazy val auth1Dao = new OAuth1InfoDao
  lazy val auth2Dao = new OAuth2InfoDao
  lazy val passDao = new PasswordInfoDao
  lazy val searchDao = new SearchStatDao
  lazy val tokenDao = new UserTokenDao
>>>>>>> fc34f049
}<|MERGE_RESOLUTION|>--- conflicted
+++ resolved
@@ -26,12 +26,8 @@
 
   self: Suite =>
 
-<<<<<<< HEAD
   // default mongo port, override if needed
   def mongoPort: Int = 12345
-=======
-  import com.hamstoo.utils.DataInfo
->>>>>>> fc34f049
 
   // default mongo version, override if needed
   def mongoVersion: Version = Version.V3_5_1
@@ -40,11 +36,7 @@
   def dbUri = s"mongodb://localhost:$mongoPort/hamstoo"
 
   // fongo (fake mongo) instance
-<<<<<<< HEAD
   lazy val fongo: MongodProps = mongoStart(mongoPort, mongoVersion)
-=======
-  final lazy val fongo: MongodProps = mongoStart(DataInfo.mongoPort, mongoVersion)
->>>>>>> fc34f049
 
   override def beforeAll(): Unit = {
     println(s"Starting MongoDB:$mongoVersion instance on port: ${DataInfo.mongoPort}")
@@ -77,26 +69,6 @@
   // for defining custom query, only for tests purpose
   def coll(name: String): Future[BSONCollection] = db().map(_ collection name)
 
-<<<<<<< HEAD
-
-  lazy val statsDao = new MongoUserStatsDao(db)
-  lazy implicit val userDao = new MongoUserDao(db)
-  lazy implicit val urlDuplicatesDao = new MongoUrlDuplicatesDao(db)
-  lazy implicit val marksDao = new MongoMarksDao(db)
-  lazy implicit val pagesDao = new MongoPagesDao(db)
-  lazy val notesDao = new MongoInlineNoteDao(db)
-  lazy val hlightsDao = new MongoHighlightDao(db)
-  lazy val reprsDao = new MongoRepresentationDao(db)
-  lazy val eratingsDao = new MongoExpectedRatingDao(db)
-  lazy val vectorsDao = new MongoVectorsDao(db)
-  lazy val auth1Dao = new MongoOAuth1InfoDao(db)
-  lazy val auth2Dao = new MongoOAuth2InfoDao(db)
-  lazy val passDao = new MongoPasswordInfoDao(db)
-  lazy val searchDao = new MongoSearchStatsDao(db)
-  lazy val tokenDao = new MongoUserTokenDao(db)
-  lazy val hlIntersectionSvc = new HighlightsIntersectionService(hlightsDao)
-  lazy val userSuggDao = new UserSuggestionDao(db)
-=======
   // could instead use an injector here, but implementing that would involve work, and this code would look the same
   lazy val statsDao = new UserStatDao
   lazy implicit val userDao = new UserDao
@@ -113,5 +85,6 @@
   lazy val passDao = new PasswordInfoDao
   lazy val searchDao = new SearchStatDao
   lazy val tokenDao = new UserTokenDao
->>>>>>> fc34f049
+  lazy val hlIntersectionSvc = new HighlightsIntersectionService(hlightsDao)
+  lazy val userSuggDao = new UserSuggestionDao(db)
 }